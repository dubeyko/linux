--- conflicted
+++ resolved
@@ -1426,11 +1426,7 @@
 			    nh->nh_flags & RTNH_F_LINKDOWN &&
 			    !(fib_flags & FIB_LOOKUP_IGNORE_LINKSTATE))
 				continue;
-<<<<<<< HEAD
-			if (!(flp->flowi4_flags & FLOWI_FLAG_VRFSRC)) {
-=======
 			if (!(flp->flowi4_flags & FLOWI_FLAG_SKIP_NH_OIF)) {
->>>>>>> 9f30a04d
 				if (flp->flowi4_oif &&
 				    flp->flowi4_oif != nh->nh_oif)
 					continue;
