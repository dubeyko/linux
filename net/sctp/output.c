--- conflicted
+++ resolved
@@ -581,13 +581,6 @@
 	chunk = list_entry(packet->chunk_list.next, struct sctp_chunk, list);
 	sk = chunk->skb->sk;
 
-<<<<<<< HEAD
-	/* check gso */
-	if (packet->size > tp->pathmtu && !packet->ipfragok && !chunk->pmtu_probe) {
-		if (!sk_can_gso(sk)) {
-			pr_err_once("Trying to GSO but underlying device doesn't support it.");
-			goto out;
-=======
 	if (packet->size > tp->pathmtu && !packet->ipfragok && !chunk->pmtu_probe) {
 		if (tp->pl.state == SCTP_PL_ERROR) { /* do IP fragmentation if in Error state */
 			packet->ipfragok = 1;
@@ -597,7 +590,6 @@
 				goto out;
 			}
 			gso = 1;
->>>>>>> df0cc57e
 		}
 	}
 
