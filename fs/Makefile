--- conflicted
+++ resolved
@@ -129,8 +129,5 @@
 obj-$(CONFIG_EROFS_FS)		+= erofs/
 obj-$(CONFIG_VBOXSF_FS)		+= vboxsf/
 obj-$(CONFIG_ZONEFS_FS)		+= zonefs/
-<<<<<<< HEAD
-obj-$(CONFIG_SSDFS)		+= ssdfs/
-=======
 obj-$(CONFIG_BPF_LSM)		+= bpf_fs_kfuncs.o
->>>>>>> 88264981
+obj-$(CONFIG_SSDFS)		+= ssdfs/