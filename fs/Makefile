# SPDX-License-Identifier: GPL-2.0
#
# Makefile for the Linux filesystems.
#
# 14 Sep 2000, Christoph Hellwig <hch@infradead.org>
# Rewritten to use lists instead of if-statements.
# 


obj-y :=	open.o read_write.o file_table.o super.o \
		char_dev.o stat.o exec.o pipe.o namei.o fcntl.o \
		ioctl.o readdir.o select.o dcache.o inode.o \
		attr.o bad_inode.o file.o filesystems.o namespace.o \
		seq_file.o xattr.o libfs.o fs-writeback.o \
		pnode.o splice.o sync.o utimes.o d_path.o \
		stack.o fs_struct.o statfs.o fs_pin.o nsfs.o \
		fs_types.o fs_context.o fs_parser.o fsopen.o init.o \
		kernel_read_file.o mnt_idmapping.o remap_range.o pidfs.o

obj-$(CONFIG_BUFFER_HEAD)	+= buffer.o mpage.o
obj-$(CONFIG_PROC_FS)		+= proc_namespace.o
obj-$(CONFIG_LEGACY_DIRECT_IO)	+= direct-io.o
obj-y				+= notify/
obj-$(CONFIG_EPOLL)		+= eventpoll.o
obj-y				+= anon_inodes.o
obj-$(CONFIG_SIGNALFD)		+= signalfd.o
obj-$(CONFIG_TIMERFD)		+= timerfd.o
obj-$(CONFIG_EVENTFD)		+= eventfd.o
obj-$(CONFIG_USERFAULTFD)	+= userfaultfd.o
obj-$(CONFIG_AIO)               += aio.o
obj-$(CONFIG_FS_DAX)		+= dax.o
obj-$(CONFIG_FS_ENCRYPTION)	+= crypto/
obj-$(CONFIG_FS_VERITY)		+= verity/
obj-$(CONFIG_FILE_LOCKING)      += locks.o
obj-$(CONFIG_BINFMT_MISC)	+= binfmt_misc.o
obj-$(CONFIG_BINFMT_SCRIPT)	+= binfmt_script.o
obj-$(CONFIG_BINFMT_ELF)	+= binfmt_elf.o
obj-$(CONFIG_COMPAT_BINFMT_ELF)	+= compat_binfmt_elf.o
obj-$(CONFIG_BINFMT_ELF_FDPIC)	+= binfmt_elf_fdpic.o
obj-$(CONFIG_BINFMT_FLAT)	+= binfmt_flat.o

obj-$(CONFIG_FS_STACK)		+= backing-file.o
obj-$(CONFIG_FS_MBCACHE)	+= mbcache.o
obj-$(CONFIG_FS_POSIX_ACL)	+= posix_acl.o
obj-$(CONFIG_NFS_COMMON)	+= nfs_common/
obj-$(CONFIG_COREDUMP)		+= coredump.o
obj-$(CONFIG_SYSCTL)		+= drop_caches.o sysctls.o

obj-$(CONFIG_FHANDLE)		+= fhandle.o
obj-y				+= iomap/

obj-y				+= quota/

obj-$(CONFIG_PROC_FS)		+= proc/
obj-$(CONFIG_KERNFS)		+= kernfs/
obj-$(CONFIG_SYSFS)		+= sysfs/
obj-$(CONFIG_CONFIGFS_FS)	+= configfs/
obj-y				+= devpts/

obj-$(CONFIG_DLM)		+= dlm/
 
# Do not add any filesystems before this line
obj-$(CONFIG_NETFS_SUPPORT)	+= netfs/
obj-$(CONFIG_EXT4_FS)		+= ext4/
# We place ext4 before ext2 so that clean ext3 root fs's do NOT mount using the
# ext2 driver, which doesn't know about journalling!  Explicitly request ext2
# by giving the rootfstype= parameter.
obj-$(CONFIG_EXT2_FS)		+= ext2/
obj-$(CONFIG_JBD2)		+= jbd2/
obj-$(CONFIG_CRAMFS)		+= cramfs/
obj-$(CONFIG_SQUASHFS)		+= squashfs/
obj-y				+= ramfs/
obj-$(CONFIG_HUGETLBFS)		+= hugetlbfs/
obj-$(CONFIG_CODA_FS)		+= coda/
obj-$(CONFIG_MINIX_FS)		+= minix/
obj-$(CONFIG_FAT_FS)		+= fat/
obj-$(CONFIG_EXFAT_FS)		+= exfat/
obj-$(CONFIG_BFS_FS)		+= bfs/
obj-$(CONFIG_ISO9660_FS)	+= isofs/
obj-$(CONFIG_HFSPLUS_FS)	+= hfsplus/ # Before hfs to find wrapped HFS+
obj-$(CONFIG_HFS_FS)		+= hfs/
obj-$(CONFIG_ECRYPT_FS)		+= ecryptfs/
obj-$(CONFIG_VXFS_FS)		+= freevxfs/
obj-$(CONFIG_NFS_FS)		+= nfs/
obj-$(CONFIG_EXPORTFS)		+= exportfs/
obj-$(CONFIG_NFSD)		+= nfsd/
obj-$(CONFIG_LOCKD)		+= lockd/
obj-$(CONFIG_NLS)		+= nls/
obj-y				+= unicode/
obj-$(CONFIG_SMBFS)		+= smb/
obj-$(CONFIG_HPFS_FS)		+= hpfs/
obj-$(CONFIG_NTFS3_FS)		+= ntfs3/
obj-$(CONFIG_UFS_FS)		+= ufs/
obj-$(CONFIG_EFS_FS)		+= efs/
obj-$(CONFIG_JFFS2_FS)		+= jffs2/
obj-$(CONFIG_UBIFS_FS)		+= ubifs/
obj-$(CONFIG_AFFS_FS)		+= affs/
obj-$(CONFIG_ROMFS_FS)		+= romfs/
obj-$(CONFIG_QNX4FS_FS)		+= qnx4/
obj-$(CONFIG_QNX6FS_FS)		+= qnx6/
obj-$(CONFIG_AUTOFS_FS)		+= autofs/
obj-$(CONFIG_ADFS_FS)		+= adfs/
obj-$(CONFIG_FUSE_FS)		+= fuse/
obj-$(CONFIG_OVERLAY_FS)	+= overlayfs/
obj-$(CONFIG_ORANGEFS_FS)       += orangefs/
obj-$(CONFIG_UDF_FS)		+= udf/
obj-$(CONFIG_SUN_OPENPROMFS)	+= openpromfs/
obj-$(CONFIG_OMFS_FS)		+= omfs/
obj-$(CONFIG_JFS_FS)		+= jfs/
obj-$(CONFIG_XFS_FS)		+= xfs/
obj-$(CONFIG_9P_FS)		+= 9p/
obj-$(CONFIG_AFS_FS)		+= afs/
obj-$(CONFIG_NILFS2_FS)		+= nilfs2/
obj-$(CONFIG_BEFS_FS)		+= befs/
obj-y				+= hostfs/
obj-$(CONFIG_CACHEFILES)	+= cachefiles/
obj-$(CONFIG_DEBUG_FS)		+= debugfs/
obj-$(CONFIG_TRACING)		+= tracefs/
obj-$(CONFIG_OCFS2_FS)		+= ocfs2/
obj-$(CONFIG_BTRFS_FS)		+= btrfs/
obj-$(CONFIG_GFS2_FS)           += gfs2/
obj-$(CONFIG_F2FS_FS)		+= f2fs/
obj-$(CONFIG_BCACHEFS_FS)	+= bcachefs/
obj-$(CONFIG_CEPH_FS)		+= ceph/
obj-$(CONFIG_PSTORE)		+= pstore/
obj-$(CONFIG_EFIVAR_FS)		+= efivarfs/
obj-$(CONFIG_EROFS_FS)		+= erofs/
obj-$(CONFIG_VBOXSF_FS)		+= vboxsf/
obj-$(CONFIG_ZONEFS_FS)		+= zonefs/
obj-$(CONFIG_BPF_LSM)		+= bpf_fs_kfuncs.o
<<<<<<< HEAD
obj-$(CONFIG_SSDFS)		+= ssdfs/
=======
obj-$(CONFIG_RESCTRL_FS)	+= resctrl/
>>>>>>> c89756bc
<|MERGE_RESOLUTION|>--- conflicted
+++ resolved
@@ -128,8 +128,5 @@
 obj-$(CONFIG_VBOXSF_FS)		+= vboxsf/
 obj-$(CONFIG_ZONEFS_FS)		+= zonefs/
 obj-$(CONFIG_BPF_LSM)		+= bpf_fs_kfuncs.o
-<<<<<<< HEAD
-obj-$(CONFIG_SSDFS)		+= ssdfs/
-=======
 obj-$(CONFIG_RESCTRL_FS)	+= resctrl/
->>>>>>> c89756bc
+obj-$(CONFIG_SSDFS)		+= ssdfs/