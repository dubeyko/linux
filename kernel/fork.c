// SPDX-License-Identifier: GPL-2.0-only
/*
 *  linux/kernel/fork.c
 *
 *  Copyright (C) 1991, 1992  Linus Torvalds
 */

/*
 *  'fork.c' contains the help-routines for the 'fork' system call
 * (see also entry.S and others).
 * Fork is rather simple, once you get the hang of it, but the memory
 * management can be a bitch. See 'mm/memory.c': 'copy_page_range()'
 */

#include <linux/anon_inodes.h>
#include <linux/slab.h>
#include <linux/sched/autogroup.h>
#include <linux/sched/mm.h>
#include <linux/sched/coredump.h>
#include <linux/sched/user.h>
#include <linux/sched/numa_balancing.h>
#include <linux/sched/stat.h>
#include <linux/sched/task.h>
#include <linux/sched/task_stack.h>
#include <linux/sched/cputime.h>
#include <linux/seq_file.h>
#include <linux/rtmutex.h>
#include <linux/init.h>
#include <linux/unistd.h>
#include <linux/module.h>
#include <linux/vmalloc.h>
#include <linux/completion.h>
#include <linux/personality.h>
#include <linux/mempolicy.h>
#include <linux/sem.h>
#include <linux/file.h>
#include <linux/fdtable.h>
#include <linux/iocontext.h>
#include <linux/key.h>
#include <linux/binfmts.h>
#include <linux/mman.h>
#include <linux/mmu_notifier.h>
#include <linux/hmm.h>
#include <linux/fs.h>
#include <linux/mm.h>
#include <linux/vmacache.h>
#include <linux/nsproxy.h>
#include <linux/capability.h>
#include <linux/cpu.h>
#include <linux/cgroup.h>
#include <linux/security.h>
#include <linux/hugetlb.h>
#include <linux/seccomp.h>
#include <linux/swap.h>
#include <linux/syscalls.h>
#include <linux/jiffies.h>
#include <linux/futex.h>
#include <linux/compat.h>
#include <linux/kthread.h>
#include <linux/task_io_accounting_ops.h>
#include <linux/rcupdate.h>
#include <linux/ptrace.h>
#include <linux/mount.h>
#include <linux/audit.h>
#include <linux/memcontrol.h>
#include <linux/ftrace.h>
#include <linux/proc_fs.h>
#include <linux/profile.h>
#include <linux/rmap.h>
#include <linux/ksm.h>
#include <linux/acct.h>
#include <linux/userfaultfd_k.h>
#include <linux/tsacct_kern.h>
#include <linux/cn_proc.h>
#include <linux/freezer.h>
#include <linux/delayacct.h>
#include <linux/taskstats_kern.h>
#include <linux/random.h>
#include <linux/tty.h>
#include <linux/blkdev.h>
#include <linux/fs_struct.h>
#include <linux/magic.h>
#include <linux/perf_event.h>
#include <linux/posix-timers.h>
#include <linux/user-return-notifier.h>
#include <linux/oom.h>
#include <linux/khugepaged.h>
#include <linux/signalfd.h>
#include <linux/uprobes.h>
#include <linux/aio.h>
#include <linux/compiler.h>
#include <linux/sysctl.h>
#include <linux/kcov.h>
#include <linux/livepatch.h>
#include <linux/thread_info.h>
#include <linux/stackleak.h>

#include <asm/pgtable.h>
#include <asm/pgalloc.h>
#include <linux/uaccess.h>
#include <asm/mmu_context.h>
#include <asm/cacheflush.h>
#include <asm/tlbflush.h>

#include <trace/events/sched.h>

#define CREATE_TRACE_POINTS
#include <trace/events/task.h>

/*
 * Minimum number of threads to boot the kernel
 */
#define MIN_THREADS 20

/*
 * Maximum number of threads
 */
#define MAX_THREADS FUTEX_TID_MASK

/*
 * Protected counters by write_lock_irq(&tasklist_lock)
 */
unsigned long total_forks;	/* Handle normal Linux uptimes. */
int nr_threads;			/* The idle threads do not count.. */

static int max_threads;		/* tunable limit on nr_threads */

DEFINE_PER_CPU(unsigned long, process_counts) = 0;

__cacheline_aligned DEFINE_RWLOCK(tasklist_lock);  /* outer */

#ifdef CONFIG_PROVE_RCU
int lockdep_tasklist_lock_is_held(void)
{
	return lockdep_is_held(&tasklist_lock);
}
EXPORT_SYMBOL_GPL(lockdep_tasklist_lock_is_held);
#endif /* #ifdef CONFIG_PROVE_RCU */

int nr_processes(void)
{
	int cpu;
	int total = 0;

	for_each_possible_cpu(cpu)
		total += per_cpu(process_counts, cpu);

	return total;
}

void __weak arch_release_task_struct(struct task_struct *tsk)
{
}

#ifndef CONFIG_ARCH_TASK_STRUCT_ALLOCATOR
static struct kmem_cache *task_struct_cachep;

static inline struct task_struct *alloc_task_struct_node(int node)
{
	return kmem_cache_alloc_node(task_struct_cachep, GFP_KERNEL, node);
}

static inline void free_task_struct(struct task_struct *tsk)
{
	kmem_cache_free(task_struct_cachep, tsk);
}
#endif

#ifndef CONFIG_ARCH_THREAD_STACK_ALLOCATOR

/*
 * Allocate pages if THREAD_SIZE is >= PAGE_SIZE, otherwise use a
 * kmemcache based allocator.
 */
# if THREAD_SIZE >= PAGE_SIZE || defined(CONFIG_VMAP_STACK)

#ifdef CONFIG_VMAP_STACK
/*
 * vmalloc() is a bit slow, and calling vfree() enough times will force a TLB
 * flush.  Try to minimize the number of calls by caching stacks.
 */
#define NR_CACHED_STACKS 2
static DEFINE_PER_CPU(struct vm_struct *, cached_stacks[NR_CACHED_STACKS]);

static int free_vm_stack_cache(unsigned int cpu)
{
	struct vm_struct **cached_vm_stacks = per_cpu_ptr(cached_stacks, cpu);
	int i;

	for (i = 0; i < NR_CACHED_STACKS; i++) {
		struct vm_struct *vm_stack = cached_vm_stacks[i];

		if (!vm_stack)
			continue;

		vfree(vm_stack->addr);
		cached_vm_stacks[i] = NULL;
	}

	return 0;
}
#endif

static unsigned long *alloc_thread_stack_node(struct task_struct *tsk, int node)
{
#ifdef CONFIG_VMAP_STACK
	void *stack;
	int i;

	for (i = 0; i < NR_CACHED_STACKS; i++) {
		struct vm_struct *s;

		s = this_cpu_xchg(cached_stacks[i], NULL);

		if (!s)
			continue;

		/* Clear stale pointers from reused stack. */
		memset(s->addr, 0, THREAD_SIZE);

		tsk->stack_vm_area = s;
		tsk->stack = s->addr;
		return s->addr;
	}

	/*
	 * Allocated stacks are cached and later reused by new threads,
	 * so memcg accounting is performed manually on assigning/releasing
	 * stacks to tasks. Drop __GFP_ACCOUNT.
	 */
	stack = __vmalloc_node_range(THREAD_SIZE, THREAD_ALIGN,
				     VMALLOC_START, VMALLOC_END,
				     THREADINFO_GFP & ~__GFP_ACCOUNT,
				     PAGE_KERNEL,
				     0, node, __builtin_return_address(0));

	/*
	 * We can't call find_vm_area() in interrupt context, and
	 * free_thread_stack() can be called in interrupt context,
	 * so cache the vm_struct.
	 */
	if (stack) {
		tsk->stack_vm_area = find_vm_area(stack);
		tsk->stack = stack;
	}
	return stack;
#else
	struct page *page = alloc_pages_node(node, THREADINFO_GFP,
					     THREAD_SIZE_ORDER);

	if (likely(page)) {
		tsk->stack = page_address(page);
		return tsk->stack;
	}
	return NULL;
#endif
}

static inline void free_thread_stack(struct task_struct *tsk)
{
#ifdef CONFIG_VMAP_STACK
	struct vm_struct *vm = task_stack_vm_area(tsk);

	if (vm) {
		int i;

		for (i = 0; i < THREAD_SIZE / PAGE_SIZE; i++) {
			mod_memcg_page_state(vm->pages[i],
					     MEMCG_KERNEL_STACK_KB,
					     -(int)(PAGE_SIZE / 1024));

			memcg_kmem_uncharge(vm->pages[i], 0);
		}

		for (i = 0; i < NR_CACHED_STACKS; i++) {
			if (this_cpu_cmpxchg(cached_stacks[i],
					NULL, tsk->stack_vm_area) != NULL)
				continue;

			return;
		}

		vfree_atomic(tsk->stack);
		return;
	}
#endif

	__free_pages(virt_to_page(tsk->stack), THREAD_SIZE_ORDER);
}
# else
static struct kmem_cache *thread_stack_cache;

static unsigned long *alloc_thread_stack_node(struct task_struct *tsk,
						  int node)
{
	unsigned long *stack;
	stack = kmem_cache_alloc_node(thread_stack_cache, THREADINFO_GFP, node);
	tsk->stack = stack;
	return stack;
}

static void free_thread_stack(struct task_struct *tsk)
{
	kmem_cache_free(thread_stack_cache, tsk->stack);
}

void thread_stack_cache_init(void)
{
	thread_stack_cache = kmem_cache_create_usercopy("thread_stack",
					THREAD_SIZE, THREAD_SIZE, 0, 0,
					THREAD_SIZE, NULL);
	BUG_ON(thread_stack_cache == NULL);
}
# endif
#endif

/* SLAB cache for signal_struct structures (tsk->signal) */
static struct kmem_cache *signal_cachep;

/* SLAB cache for sighand_struct structures (tsk->sighand) */
struct kmem_cache *sighand_cachep;

/* SLAB cache for files_struct structures (tsk->files) */
struct kmem_cache *files_cachep;

/* SLAB cache for fs_struct structures (tsk->fs) */
struct kmem_cache *fs_cachep;

/* SLAB cache for vm_area_struct structures */
static struct kmem_cache *vm_area_cachep;

/* SLAB cache for mm_struct structures (tsk->mm) */
static struct kmem_cache *mm_cachep;

struct vm_area_struct *vm_area_alloc(struct mm_struct *mm)
{
	struct vm_area_struct *vma;

	vma = kmem_cache_alloc(vm_area_cachep, GFP_KERNEL);
	if (vma)
		vma_init(vma, mm);
	return vma;
}

struct vm_area_struct *vm_area_dup(struct vm_area_struct *orig)
{
	struct vm_area_struct *new = kmem_cache_alloc(vm_area_cachep, GFP_KERNEL);

	if (new) {
		*new = *orig;
		INIT_LIST_HEAD(&new->anon_vma_chain);
	}
	return new;
}

void vm_area_free(struct vm_area_struct *vma)
{
	kmem_cache_free(vm_area_cachep, vma);
}

static void account_kernel_stack(struct task_struct *tsk, int account)
{
	void *stack = task_stack_page(tsk);
	struct vm_struct *vm = task_stack_vm_area(tsk);

	BUILD_BUG_ON(IS_ENABLED(CONFIG_VMAP_STACK) && PAGE_SIZE % 1024 != 0);

	if (vm) {
		int i;

		BUG_ON(vm->nr_pages != THREAD_SIZE / PAGE_SIZE);

		for (i = 0; i < THREAD_SIZE / PAGE_SIZE; i++) {
			mod_zone_page_state(page_zone(vm->pages[i]),
					    NR_KERNEL_STACK_KB,
					    PAGE_SIZE / 1024 * account);
		}
	} else {
		/*
		 * All stack pages are in the same zone and belong to the
		 * same memcg.
		 */
		struct page *first_page = virt_to_page(stack);

		mod_zone_page_state(page_zone(first_page), NR_KERNEL_STACK_KB,
				    THREAD_SIZE / 1024 * account);

		mod_memcg_page_state(first_page, MEMCG_KERNEL_STACK_KB,
				     account * (THREAD_SIZE / 1024));
	}
}

static int memcg_charge_kernel_stack(struct task_struct *tsk)
{
#ifdef CONFIG_VMAP_STACK
	struct vm_struct *vm = task_stack_vm_area(tsk);
	int ret;

	if (vm) {
		int i;

		for (i = 0; i < THREAD_SIZE / PAGE_SIZE; i++) {
			/*
			 * If memcg_kmem_charge() fails, page->mem_cgroup
			 * pointer is NULL, and both memcg_kmem_uncharge()
			 * and mod_memcg_page_state() in free_thread_stack()
			 * will ignore this page. So it's safe.
			 */
			ret = memcg_kmem_charge(vm->pages[i], GFP_KERNEL, 0);
			if (ret)
				return ret;

			mod_memcg_page_state(vm->pages[i],
					     MEMCG_KERNEL_STACK_KB,
					     PAGE_SIZE / 1024);
		}
	}
#endif
	return 0;
}

static void release_task_stack(struct task_struct *tsk)
{
	if (WARN_ON(tsk->state != TASK_DEAD))
		return;  /* Better to leak the stack than to free prematurely */

	account_kernel_stack(tsk, -1);
	free_thread_stack(tsk);
	tsk->stack = NULL;
#ifdef CONFIG_VMAP_STACK
	tsk->stack_vm_area = NULL;
#endif
}

#ifdef CONFIG_THREAD_INFO_IN_TASK
void put_task_stack(struct task_struct *tsk)
{
	if (refcount_dec_and_test(&tsk->stack_refcount))
		release_task_stack(tsk);
}
#endif

void free_task(struct task_struct *tsk)
{
#ifndef CONFIG_THREAD_INFO_IN_TASK
	/*
	 * The task is finally done with both the stack and thread_info,
	 * so free both.
	 */
	release_task_stack(tsk);
#else
	/*
	 * If the task had a separate stack allocation, it should be gone
	 * by now.
	 */
	WARN_ON_ONCE(refcount_read(&tsk->stack_refcount) != 0);
#endif
	rt_mutex_debug_task_free(tsk);
	ftrace_graph_exit_task(tsk);
	put_seccomp_filter(tsk);
	arch_release_task_struct(tsk);
	if (tsk->flags & PF_KTHREAD)
		free_kthread_struct(tsk);
	free_task_struct(tsk);
}
EXPORT_SYMBOL(free_task);

#ifdef CONFIG_MMU
static __latent_entropy int dup_mmap(struct mm_struct *mm,
					struct mm_struct *oldmm)
{
	struct vm_area_struct *mpnt, *tmp, *prev, **pprev;
	struct rb_node **rb_link, *rb_parent;
	int retval;
	unsigned long charge;
	LIST_HEAD(uf);

	uprobe_start_dup_mmap();
	if (down_write_killable(&oldmm->mmap_sem)) {
		retval = -EINTR;
		goto fail_uprobe_end;
	}
	flush_cache_dup_mm(oldmm);
	uprobe_dup_mmap(oldmm, mm);
	/*
	 * Not linked in yet - no deadlock potential:
	 */
	down_write_nested(&mm->mmap_sem, SINGLE_DEPTH_NESTING);

	/* No ordering required: file already has been exposed. */
	RCU_INIT_POINTER(mm->exe_file, get_mm_exe_file(oldmm));

	mm->total_vm = oldmm->total_vm;
	mm->data_vm = oldmm->data_vm;
	mm->exec_vm = oldmm->exec_vm;
	mm->stack_vm = oldmm->stack_vm;

	rb_link = &mm->mm_rb.rb_node;
	rb_parent = NULL;
	pprev = &mm->mmap;
	retval = ksm_fork(mm, oldmm);
	if (retval)
		goto out;
	retval = khugepaged_fork(mm, oldmm);
	if (retval)
		goto out;

	prev = NULL;
	for (mpnt = oldmm->mmap; mpnt; mpnt = mpnt->vm_next) {
		struct file *file;

		if (mpnt->vm_flags & VM_DONTCOPY) {
			vm_stat_account(mm, mpnt->vm_flags, -vma_pages(mpnt));
			continue;
		}
		charge = 0;
		/*
		 * Don't duplicate many vmas if we've been oom-killed (for
		 * example)
		 */
		if (fatal_signal_pending(current)) {
			retval = -EINTR;
			goto out;
		}
		if (mpnt->vm_flags & VM_ACCOUNT) {
			unsigned long len = vma_pages(mpnt);

			if (security_vm_enough_memory_mm(oldmm, len)) /* sic */
				goto fail_nomem;
			charge = len;
		}
		tmp = vm_area_dup(mpnt);
		if (!tmp)
			goto fail_nomem;
		retval = vma_dup_policy(mpnt, tmp);
		if (retval)
			goto fail_nomem_policy;
		tmp->vm_mm = mm;
		retval = dup_userfaultfd(tmp, &uf);
		if (retval)
			goto fail_nomem_anon_vma_fork;
		if (tmp->vm_flags & VM_WIPEONFORK) {
			/* VM_WIPEONFORK gets a clean slate in the child. */
			tmp->anon_vma = NULL;
			if (anon_vma_prepare(tmp))
				goto fail_nomem_anon_vma_fork;
		} else if (anon_vma_fork(tmp, mpnt))
			goto fail_nomem_anon_vma_fork;
		tmp->vm_flags &= ~(VM_LOCKED | VM_LOCKONFAULT);
		tmp->vm_next = tmp->vm_prev = NULL;
		file = tmp->vm_file;
		if (file) {
			struct inode *inode = file_inode(file);
			struct address_space *mapping = file->f_mapping;

			get_file(file);
			if (tmp->vm_flags & VM_DENYWRITE)
				atomic_dec(&inode->i_writecount);
			i_mmap_lock_write(mapping);
			if (tmp->vm_flags & VM_SHARED)
				atomic_inc(&mapping->i_mmap_writable);
			flush_dcache_mmap_lock(mapping);
			/* insert tmp into the share list, just after mpnt */
			vma_interval_tree_insert_after(tmp, mpnt,
					&mapping->i_mmap);
			flush_dcache_mmap_unlock(mapping);
			i_mmap_unlock_write(mapping);
		}

		/*
		 * Clear hugetlb-related page reserves for children. This only
		 * affects MAP_PRIVATE mappings. Faults generated by the child
		 * are not guaranteed to succeed, even if read-only
		 */
		if (is_vm_hugetlb_page(tmp))
			reset_vma_resv_huge_pages(tmp);

		/*
		 * Link in the new vma and copy the page table entries.
		 */
		*pprev = tmp;
		pprev = &tmp->vm_next;
		tmp->vm_prev = prev;
		prev = tmp;

		__vma_link_rb(mm, tmp, rb_link, rb_parent);
		rb_link = &tmp->vm_rb.rb_right;
		rb_parent = &tmp->vm_rb;

		mm->map_count++;
		if (!(tmp->vm_flags & VM_WIPEONFORK))
			retval = copy_page_range(mm, oldmm, mpnt);

		if (tmp->vm_ops && tmp->vm_ops->open)
			tmp->vm_ops->open(tmp);

		if (retval)
			goto out;
	}
	/* a new mm has just been created */
	retval = arch_dup_mmap(oldmm, mm);
out:
	up_write(&mm->mmap_sem);
	flush_tlb_mm(oldmm);
	up_write(&oldmm->mmap_sem);
	dup_userfaultfd_complete(&uf);
fail_uprobe_end:
	uprobe_end_dup_mmap();
	return retval;
fail_nomem_anon_vma_fork:
	mpol_put(vma_policy(tmp));
fail_nomem_policy:
	vm_area_free(tmp);
fail_nomem:
	retval = -ENOMEM;
	vm_unacct_memory(charge);
	goto out;
}

static inline int mm_alloc_pgd(struct mm_struct *mm)
{
	mm->pgd = pgd_alloc(mm);
	if (unlikely(!mm->pgd))
		return -ENOMEM;
	return 0;
}

static inline void mm_free_pgd(struct mm_struct *mm)
{
	pgd_free(mm, mm->pgd);
}
#else
static int dup_mmap(struct mm_struct *mm, struct mm_struct *oldmm)
{
	down_write(&oldmm->mmap_sem);
	RCU_INIT_POINTER(mm->exe_file, get_mm_exe_file(oldmm));
	up_write(&oldmm->mmap_sem);
	return 0;
}
#define mm_alloc_pgd(mm)	(0)
#define mm_free_pgd(mm)
#endif /* CONFIG_MMU */

static void check_mm(struct mm_struct *mm)
{
	int i;

	for (i = 0; i < NR_MM_COUNTERS; i++) {
		long x = atomic_long_read(&mm->rss_stat.count[i]);

		if (unlikely(x))
			printk(KERN_ALERT "BUG: Bad rss-counter state "
					  "mm:%p idx:%d val:%ld\n", mm, i, x);
	}

	if (mm_pgtables_bytes(mm))
		pr_alert("BUG: non-zero pgtables_bytes on freeing mm: %ld\n",
				mm_pgtables_bytes(mm));

#if defined(CONFIG_TRANSPARENT_HUGEPAGE) && !USE_SPLIT_PMD_PTLOCKS
	VM_BUG_ON_MM(mm->pmd_huge_pte, mm);
#endif
}

#define allocate_mm()	(kmem_cache_alloc(mm_cachep, GFP_KERNEL))
#define free_mm(mm)	(kmem_cache_free(mm_cachep, (mm)))

/*
 * Called when the last reference to the mm
 * is dropped: either by a lazy thread or by
 * mmput. Free the page directory and the mm.
 */
void __mmdrop(struct mm_struct *mm)
{
	BUG_ON(mm == &init_mm);
	WARN_ON_ONCE(mm == current->mm);
	WARN_ON_ONCE(mm == current->active_mm);
	mm_free_pgd(mm);
	destroy_context(mm);
	hmm_mm_destroy(mm);
	mmu_notifier_mm_destroy(mm);
	check_mm(mm);
	put_user_ns(mm->user_ns);
	free_mm(mm);
}
EXPORT_SYMBOL_GPL(__mmdrop);

static void mmdrop_async_fn(struct work_struct *work)
{
	struct mm_struct *mm;

	mm = container_of(work, struct mm_struct, async_put_work);
	__mmdrop(mm);
}

static void mmdrop_async(struct mm_struct *mm)
{
	if (unlikely(atomic_dec_and_test(&mm->mm_count))) {
		INIT_WORK(&mm->async_put_work, mmdrop_async_fn);
		schedule_work(&mm->async_put_work);
	}
}

static inline void free_signal_struct(struct signal_struct *sig)
{
	taskstats_tgid_free(sig);
	sched_autogroup_exit(sig);
	/*
	 * __mmdrop is not safe to call from softirq context on x86 due to
	 * pgd_dtor so postpone it to the async context
	 */
	if (sig->oom_mm)
		mmdrop_async(sig->oom_mm);
	kmem_cache_free(signal_cachep, sig);
}

static inline void put_signal_struct(struct signal_struct *sig)
{
	if (refcount_dec_and_test(&sig->sigcnt))
		free_signal_struct(sig);
}

void __put_task_struct(struct task_struct *tsk)
{
	WARN_ON(!tsk->exit_state);
	WARN_ON(refcount_read(&tsk->usage));
	WARN_ON(tsk == current);

	cgroup_free(tsk);
	task_numa_free(tsk);
	security_task_free(tsk);
	exit_creds(tsk);
	delayacct_tsk_free(tsk);
	put_signal_struct(tsk->signal);

	if (!profile_handoff_task(tsk))
		free_task(tsk);
}
EXPORT_SYMBOL_GPL(__put_task_struct);

void __init __weak arch_task_cache_init(void) { }

/*
 * set_max_threads
 */
static void set_max_threads(unsigned int max_threads_suggested)
{
	u64 threads;
	unsigned long nr_pages = totalram_pages();

	/*
	 * The number of threads shall be limited such that the thread
	 * structures may only consume a small part of the available memory.
	 */
	if (fls64(nr_pages) + fls64(PAGE_SIZE) > 64)
		threads = MAX_THREADS;
	else
		threads = div64_u64((u64) nr_pages * (u64) PAGE_SIZE,
				    (u64) THREAD_SIZE * 8UL);

	if (threads > max_threads_suggested)
		threads = max_threads_suggested;

	max_threads = clamp_t(u64, threads, MIN_THREADS, MAX_THREADS);
}

#ifdef CONFIG_ARCH_WANTS_DYNAMIC_TASK_STRUCT
/* Initialized by the architecture: */
int arch_task_struct_size __read_mostly;
#endif

static void task_struct_whitelist(unsigned long *offset, unsigned long *size)
{
	/* Fetch thread_struct whitelist for the architecture. */
	arch_thread_struct_whitelist(offset, size);

	/*
	 * Handle zero-sized whitelist or empty thread_struct, otherwise
	 * adjust offset to position of thread_struct in task_struct.
	 */
	if (unlikely(*size == 0))
		*offset = 0;
	else
		*offset += offsetof(struct task_struct, thread);
}

void __init fork_init(void)
{
	int i;
#ifndef CONFIG_ARCH_TASK_STRUCT_ALLOCATOR
#ifndef ARCH_MIN_TASKALIGN
#define ARCH_MIN_TASKALIGN	0
#endif
	int align = max_t(int, L1_CACHE_BYTES, ARCH_MIN_TASKALIGN);
	unsigned long useroffset, usersize;

	/* create a slab on which task_structs can be allocated */
	task_struct_whitelist(&useroffset, &usersize);
	task_struct_cachep = kmem_cache_create_usercopy("task_struct",
			arch_task_struct_size, align,
			SLAB_PANIC|SLAB_ACCOUNT,
			useroffset, usersize, NULL);
#endif

	/* do the arch specific task caches init */
	arch_task_cache_init();

	set_max_threads(MAX_THREADS);

	init_task.signal->rlim[RLIMIT_NPROC].rlim_cur = max_threads/2;
	init_task.signal->rlim[RLIMIT_NPROC].rlim_max = max_threads/2;
	init_task.signal->rlim[RLIMIT_SIGPENDING] =
		init_task.signal->rlim[RLIMIT_NPROC];

	for (i = 0; i < UCOUNT_COUNTS; i++) {
		init_user_ns.ucount_max[i] = max_threads/2;
	}

#ifdef CONFIG_VMAP_STACK
	cpuhp_setup_state(CPUHP_BP_PREPARE_DYN, "fork:vm_stack_cache",
			  NULL, free_vm_stack_cache);
#endif

	lockdep_init_task(&init_task);
	uprobes_init();
}

int __weak arch_dup_task_struct(struct task_struct *dst,
					       struct task_struct *src)
{
	*dst = *src;
	return 0;
}

void set_task_stack_end_magic(struct task_struct *tsk)
{
	unsigned long *stackend;

	stackend = end_of_stack(tsk);
	*stackend = STACK_END_MAGIC;	/* for overflow detection */
}

static struct task_struct *dup_task_struct(struct task_struct *orig, int node)
{
	struct task_struct *tsk;
	unsigned long *stack;
	struct vm_struct *stack_vm_area __maybe_unused;
	int err;

	if (node == NUMA_NO_NODE)
		node = tsk_fork_get_node(orig);
	tsk = alloc_task_struct_node(node);
	if (!tsk)
		return NULL;

	stack = alloc_thread_stack_node(tsk, node);
	if (!stack)
		goto free_tsk;

	if (memcg_charge_kernel_stack(tsk))
		goto free_stack;

	stack_vm_area = task_stack_vm_area(tsk);

	err = arch_dup_task_struct(tsk, orig);

	/*
	 * arch_dup_task_struct() clobbers the stack-related fields.  Make
	 * sure they're properly initialized before using any stack-related
	 * functions again.
	 */
	tsk->stack = stack;
#ifdef CONFIG_VMAP_STACK
	tsk->stack_vm_area = stack_vm_area;
#endif
#ifdef CONFIG_THREAD_INFO_IN_TASK
	refcount_set(&tsk->stack_refcount, 1);
#endif

	if (err)
		goto free_stack;

#ifdef CONFIG_SECCOMP
	/*
	 * We must handle setting up seccomp filters once we're under
	 * the sighand lock in case orig has changed between now and
	 * then. Until then, filter must be NULL to avoid messing up
	 * the usage counts on the error path calling free_task.
	 */
	tsk->seccomp.filter = NULL;
#endif

	setup_thread_stack(tsk, orig);
	clear_user_return_notifier(tsk);
	clear_tsk_need_resched(tsk);
	set_task_stack_end_magic(tsk);

#ifdef CONFIG_STACKPROTECTOR
	tsk->stack_canary = get_random_canary();
#endif
	if (orig->cpus_ptr == &orig->cpus_mask)
		tsk->cpus_ptr = &tsk->cpus_mask;

	/*
	 * One for us, one for whoever does the "release_task()" (usually
	 * parent)
	 */
	refcount_set(&tsk->usage, 2);
#ifdef CONFIG_BLK_DEV_IO_TRACE
	tsk->btrace_seq = 0;
#endif
	tsk->splice_pipe = NULL;
	tsk->task_frag.page = NULL;
	tsk->wake_q.next = NULL;

	account_kernel_stack(tsk, 1);

	kcov_task_init(tsk);

#ifdef CONFIG_FAULT_INJECTION
	tsk->fail_nth = 0;
#endif

#ifdef CONFIG_BLK_CGROUP
	tsk->throttle_queue = NULL;
	tsk->use_memdelay = 0;
#endif

#ifdef CONFIG_MEMCG
	tsk->active_memcg = NULL;
#endif
	return tsk;

free_stack:
	free_thread_stack(tsk);
free_tsk:
	free_task_struct(tsk);
	return NULL;
}

__cacheline_aligned_in_smp DEFINE_SPINLOCK(mmlist_lock);

static unsigned long default_dump_filter = MMF_DUMP_FILTER_DEFAULT;

static int __init coredump_filter_setup(char *s)
{
	default_dump_filter =
		(simple_strtoul(s, NULL, 0) << MMF_DUMP_FILTER_SHIFT) &
		MMF_DUMP_FILTER_MASK;
	return 1;
}

__setup("coredump_filter=", coredump_filter_setup);

#include <linux/init_task.h>

static void mm_init_aio(struct mm_struct *mm)
{
#ifdef CONFIG_AIO
	spin_lock_init(&mm->ioctx_lock);
	mm->ioctx_table = NULL;
#endif
}

static __always_inline void mm_clear_owner(struct mm_struct *mm,
					   struct task_struct *p)
{
#ifdef CONFIG_MEMCG
	if (mm->owner == p)
		WRITE_ONCE(mm->owner, NULL);
#endif
}

static void mm_init_owner(struct mm_struct *mm, struct task_struct *p)
{
#ifdef CONFIG_MEMCG
	mm->owner = p;
#endif
}

static void mm_init_uprobes_state(struct mm_struct *mm)
{
#ifdef CONFIG_UPROBES
	mm->uprobes_state.xol_area = NULL;
#endif
}

static struct mm_struct *mm_init(struct mm_struct *mm, struct task_struct *p,
	struct user_namespace *user_ns)
{
	mm->mmap = NULL;
	mm->mm_rb = RB_ROOT;
	mm->vmacache_seqnum = 0;
	atomic_set(&mm->mm_users, 1);
	atomic_set(&mm->mm_count, 1);
	init_rwsem(&mm->mmap_sem);
	INIT_LIST_HEAD(&mm->mmlist);
	mm->core_state = NULL;
	mm_pgtables_bytes_init(mm);
	mm->map_count = 0;
	mm->locked_vm = 0;
	atomic64_set(&mm->pinned_vm, 0);
	memset(&mm->rss_stat, 0, sizeof(mm->rss_stat));
	spin_lock_init(&mm->page_table_lock);
	spin_lock_init(&mm->arg_lock);
	mm_init_cpumask(mm);
	mm_init_aio(mm);
	mm_init_owner(mm, p);
	RCU_INIT_POINTER(mm->exe_file, NULL);
	mmu_notifier_mm_init(mm);
	hmm_mm_init(mm);
	init_tlb_flush_pending(mm);
#if defined(CONFIG_TRANSPARENT_HUGEPAGE) && !USE_SPLIT_PMD_PTLOCKS
	mm->pmd_huge_pte = NULL;
#endif
	mm_init_uprobes_state(mm);

	if (current->mm) {
		mm->flags = current->mm->flags & MMF_INIT_MASK;
		mm->def_flags = current->mm->def_flags & VM_INIT_DEF_MASK;
	} else {
		mm->flags = default_dump_filter;
		mm->def_flags = 0;
	}

	if (mm_alloc_pgd(mm))
		goto fail_nopgd;

	if (init_new_context(p, mm))
		goto fail_nocontext;

	mm->user_ns = get_user_ns(user_ns);
	return mm;

fail_nocontext:
	mm_free_pgd(mm);
fail_nopgd:
	free_mm(mm);
	return NULL;
}

/*
 * Allocate and initialize an mm_struct.
 */
struct mm_struct *mm_alloc(void)
{
	struct mm_struct *mm;

	mm = allocate_mm();
	if (!mm)
		return NULL;

	memset(mm, 0, sizeof(*mm));
	return mm_init(mm, current, current_user_ns());
}

static inline void __mmput(struct mm_struct *mm)
{
	VM_BUG_ON(atomic_read(&mm->mm_users));

	uprobe_clear_state(mm);
	exit_aio(mm);
	ksm_exit(mm);
	khugepaged_exit(mm); /* must run before exit_mmap */
	exit_mmap(mm);
	mm_put_huge_zero_page(mm);
	set_mm_exe_file(mm, NULL);
	if (!list_empty(&mm->mmlist)) {
		spin_lock(&mmlist_lock);
		list_del(&mm->mmlist);
		spin_unlock(&mmlist_lock);
	}
	if (mm->binfmt)
		module_put(mm->binfmt->module);
	mmdrop(mm);
}

/*
 * Decrement the use count and release all resources for an mm.
 */
void mmput(struct mm_struct *mm)
{
	might_sleep();

	if (atomic_dec_and_test(&mm->mm_users))
		__mmput(mm);
}
EXPORT_SYMBOL_GPL(mmput);

#ifdef CONFIG_MMU
static void mmput_async_fn(struct work_struct *work)
{
	struct mm_struct *mm = container_of(work, struct mm_struct,
					    async_put_work);

	__mmput(mm);
}

void mmput_async(struct mm_struct *mm)
{
	if (atomic_dec_and_test(&mm->mm_users)) {
		INIT_WORK(&mm->async_put_work, mmput_async_fn);
		schedule_work(&mm->async_put_work);
	}
}
#endif

/**
 * set_mm_exe_file - change a reference to the mm's executable file
 *
 * This changes mm's executable file (shown as symlink /proc/[pid]/exe).
 *
 * Main users are mmput() and sys_execve(). Callers prevent concurrent
 * invocations: in mmput() nobody alive left, in execve task is single
 * threaded. sys_prctl(PR_SET_MM_MAP/EXE_FILE) also needs to set the
 * mm->exe_file, but does so without using set_mm_exe_file() in order
 * to do avoid the need for any locks.
 */
void set_mm_exe_file(struct mm_struct *mm, struct file *new_exe_file)
{
	struct file *old_exe_file;

	/*
	 * It is safe to dereference the exe_file without RCU as
	 * this function is only called if nobody else can access
	 * this mm -- see comment above for justification.
	 */
	old_exe_file = rcu_dereference_raw(mm->exe_file);

	if (new_exe_file)
		get_file(new_exe_file);
	rcu_assign_pointer(mm->exe_file, new_exe_file);
	if (old_exe_file)
		fput(old_exe_file);
}

/**
 * get_mm_exe_file - acquire a reference to the mm's executable file
 *
 * Returns %NULL if mm has no associated executable file.
 * User must release file via fput().
 */
struct file *get_mm_exe_file(struct mm_struct *mm)
{
	struct file *exe_file;

	rcu_read_lock();
	exe_file = rcu_dereference(mm->exe_file);
	if (exe_file && !get_file_rcu(exe_file))
		exe_file = NULL;
	rcu_read_unlock();
	return exe_file;
}
EXPORT_SYMBOL(get_mm_exe_file);

/**
 * get_task_exe_file - acquire a reference to the task's executable file
 *
 * Returns %NULL if task's mm (if any) has no associated executable file or
 * this is a kernel thread with borrowed mm (see the comment above get_task_mm).
 * User must release file via fput().
 */
struct file *get_task_exe_file(struct task_struct *task)
{
	struct file *exe_file = NULL;
	struct mm_struct *mm;

	task_lock(task);
	mm = task->mm;
	if (mm) {
		if (!(task->flags & PF_KTHREAD))
			exe_file = get_mm_exe_file(mm);
	}
	task_unlock(task);
	return exe_file;
}
EXPORT_SYMBOL(get_task_exe_file);

/**
 * get_task_mm - acquire a reference to the task's mm
 *
 * Returns %NULL if the task has no mm.  Checks PF_KTHREAD (meaning
 * this kernel workthread has transiently adopted a user mm with use_mm,
 * to do its AIO) is not set and if so returns a reference to it, after
 * bumping up the use count.  User must release the mm via mmput()
 * after use.  Typically used by /proc and ptrace.
 */
struct mm_struct *get_task_mm(struct task_struct *task)
{
	struct mm_struct *mm;

	task_lock(task);
	mm = task->mm;
	if (mm) {
		if (task->flags & PF_KTHREAD)
			mm = NULL;
		else
			mmget(mm);
	}
	task_unlock(task);
	return mm;
}
EXPORT_SYMBOL_GPL(get_task_mm);

struct mm_struct *mm_access(struct task_struct *task, unsigned int mode)
{
	struct mm_struct *mm;
	int err;

	err =  mutex_lock_killable(&task->signal->cred_guard_mutex);
	if (err)
		return ERR_PTR(err);

	mm = get_task_mm(task);
	if (mm && mm != current->mm &&
			!ptrace_may_access(task, mode)) {
		mmput(mm);
		mm = ERR_PTR(-EACCES);
	}
	mutex_unlock(&task->signal->cred_guard_mutex);

	return mm;
}

static void complete_vfork_done(struct task_struct *tsk)
{
	struct completion *vfork;

	task_lock(tsk);
	vfork = tsk->vfork_done;
	if (likely(vfork)) {
		tsk->vfork_done = NULL;
		complete(vfork);
	}
	task_unlock(tsk);
}

static int wait_for_vfork_done(struct task_struct *child,
				struct completion *vfork)
{
	int killed;

	freezer_do_not_count();
	cgroup_enter_frozen();
	killed = wait_for_completion_killable(vfork);
	cgroup_leave_frozen(false);
	freezer_count();

	if (killed) {
		task_lock(child);
		child->vfork_done = NULL;
		task_unlock(child);
	}

	put_task_struct(child);
	return killed;
}

/* Please note the differences between mmput and mm_release.
 * mmput is called whenever we stop holding onto a mm_struct,
 * error success whatever.
 *
 * mm_release is called after a mm_struct has been removed
 * from the current process.
 *
 * This difference is important for error handling, when we
 * only half set up a mm_struct for a new process and need to restore
 * the old one.  Because we mmput the new mm_struct before
 * restoring the old one. . .
 * Eric Biederman 10 January 1998
 */
void mm_release(struct task_struct *tsk, struct mm_struct *mm)
{
	/* Get rid of any futexes when releasing the mm */
#ifdef CONFIG_FUTEX
	if (unlikely(tsk->robust_list)) {
		exit_robust_list(tsk);
		tsk->robust_list = NULL;
	}
#ifdef CONFIG_COMPAT
	if (unlikely(tsk->compat_robust_list)) {
		compat_exit_robust_list(tsk);
		tsk->compat_robust_list = NULL;
	}
#endif
	if (unlikely(!list_empty(&tsk->pi_state_list)))
		exit_pi_state_list(tsk);
#endif

	uprobe_free_utask(tsk);

	/* Get rid of any cached register state */
	deactivate_mm(tsk, mm);

	/*
	 * Signal userspace if we're not exiting with a core dump
	 * because we want to leave the value intact for debugging
	 * purposes.
	 */
	if (tsk->clear_child_tid) {
		if (!(tsk->signal->flags & SIGNAL_GROUP_COREDUMP) &&
		    atomic_read(&mm->mm_users) > 1) {
			/*
			 * We don't check the error code - if userspace has
			 * not set up a proper pointer then tough luck.
			 */
			put_user(0, tsk->clear_child_tid);
			do_futex(tsk->clear_child_tid, FUTEX_WAKE,
					1, NULL, NULL, 0, 0);
		}
		tsk->clear_child_tid = NULL;
	}

	/*
	 * All done, finally we can wake up parent and return this mm to him.
	 * Also kthread_stop() uses this completion for synchronization.
	 */
	if (tsk->vfork_done)
		complete_vfork_done(tsk);
}

/**
 * dup_mm() - duplicates an existing mm structure
 * @tsk: the task_struct with which the new mm will be associated.
 * @oldmm: the mm to duplicate.
 *
 * Allocates a new mm structure and duplicates the provided @oldmm structure
 * content into it.
 *
 * Return: the duplicated mm or NULL on failure.
 */
static struct mm_struct *dup_mm(struct task_struct *tsk,
				struct mm_struct *oldmm)
{
	struct mm_struct *mm;
	int err;

	mm = allocate_mm();
	if (!mm)
		goto fail_nomem;

	memcpy(mm, oldmm, sizeof(*mm));

	if (!mm_init(mm, tsk, mm->user_ns))
		goto fail_nomem;

	err = dup_mmap(mm, oldmm);
	if (err)
		goto free_pt;

	mm->hiwater_rss = get_mm_rss(mm);
	mm->hiwater_vm = mm->total_vm;

	if (mm->binfmt && !try_module_get(mm->binfmt->module))
		goto free_pt;

	return mm;

free_pt:
	/* don't put binfmt in mmput, we haven't got module yet */
	mm->binfmt = NULL;
	mm_init_owner(mm, NULL);
	mmput(mm);

fail_nomem:
	return NULL;
}

static int copy_mm(unsigned long clone_flags, struct task_struct *tsk)
{
	struct mm_struct *mm, *oldmm;
	int retval;

	tsk->min_flt = tsk->maj_flt = 0;
	tsk->nvcsw = tsk->nivcsw = 0;
#ifdef CONFIG_DETECT_HUNG_TASK
	tsk->last_switch_count = tsk->nvcsw + tsk->nivcsw;
	tsk->last_switch_time = 0;
#endif

	tsk->mm = NULL;
	tsk->active_mm = NULL;

	/*
	 * Are we cloning a kernel thread?
	 *
	 * We need to steal a active VM for that..
	 */
	oldmm = current->mm;
	if (!oldmm)
		return 0;

	/* initialize the new vmacache entries */
	vmacache_flush(tsk);

	if (clone_flags & CLONE_VM) {
		mmget(oldmm);
		mm = oldmm;
		goto good_mm;
	}

	retval = -ENOMEM;
	mm = dup_mm(tsk, current->mm);
	if (!mm)
		goto fail_nomem;

good_mm:
	tsk->mm = mm;
	tsk->active_mm = mm;
	return 0;

fail_nomem:
	return retval;
}

static int copy_fs(unsigned long clone_flags, struct task_struct *tsk)
{
	struct fs_struct *fs = current->fs;
	if (clone_flags & CLONE_FS) {
		/* tsk->fs is already what we want */
		spin_lock(&fs->lock);
		if (fs->in_exec) {
			spin_unlock(&fs->lock);
			return -EAGAIN;
		}
		fs->users++;
		spin_unlock(&fs->lock);
		return 0;
	}
	tsk->fs = copy_fs_struct(fs);
	if (!tsk->fs)
		return -ENOMEM;
	return 0;
}

static int copy_files(unsigned long clone_flags, struct task_struct *tsk)
{
	struct files_struct *oldf, *newf;
	int error = 0;

	/*
	 * A background process may not have any files ...
	 */
	oldf = current->files;
	if (!oldf)
		goto out;

	if (clone_flags & CLONE_FILES) {
		atomic_inc(&oldf->count);
		goto out;
	}

	newf = dup_fd(oldf, &error);
	if (!newf)
		goto out;

	tsk->files = newf;
	error = 0;
out:
	return error;
}

static int copy_io(unsigned long clone_flags, struct task_struct *tsk)
{
#ifdef CONFIG_BLOCK
	struct io_context *ioc = current->io_context;
	struct io_context *new_ioc;

	if (!ioc)
		return 0;
	/*
	 * Share io context with parent, if CLONE_IO is set
	 */
	if (clone_flags & CLONE_IO) {
		ioc_task_link(ioc);
		tsk->io_context = ioc;
	} else if (ioprio_valid(ioc->ioprio)) {
		new_ioc = get_task_io_context(tsk, GFP_KERNEL, NUMA_NO_NODE);
		if (unlikely(!new_ioc))
			return -ENOMEM;

		new_ioc->ioprio = ioc->ioprio;
		put_io_context(new_ioc);
	}
#endif
	return 0;
}

static int copy_sighand(unsigned long clone_flags, struct task_struct *tsk)
{
	struct sighand_struct *sig;

	if (clone_flags & CLONE_SIGHAND) {
		refcount_inc(&current->sighand->count);
		return 0;
	}
	sig = kmem_cache_alloc(sighand_cachep, GFP_KERNEL);
	rcu_assign_pointer(tsk->sighand, sig);
	if (!sig)
		return -ENOMEM;

	refcount_set(&sig->count, 1);
	spin_lock_irq(&current->sighand->siglock);
	memcpy(sig->action, current->sighand->action, sizeof(sig->action));
	spin_unlock_irq(&current->sighand->siglock);
	return 0;
}

void __cleanup_sighand(struct sighand_struct *sighand)
{
	if (refcount_dec_and_test(&sighand->count)) {
		signalfd_cleanup(sighand);
		/*
		 * sighand_cachep is SLAB_TYPESAFE_BY_RCU so we can free it
		 * without an RCU grace period, see __lock_task_sighand().
		 */
		kmem_cache_free(sighand_cachep, sighand);
	}
}

#ifdef CONFIG_POSIX_TIMERS
/*
 * Initialize POSIX timer handling for a thread group.
 */
static void posix_cpu_timers_init_group(struct signal_struct *sig)
{
	unsigned long cpu_limit;

	cpu_limit = READ_ONCE(sig->rlim[RLIMIT_CPU].rlim_cur);
	if (cpu_limit != RLIM_INFINITY) {
		sig->cputime_expires.prof_exp = cpu_limit * NSEC_PER_SEC;
		sig->cputimer.running = true;
	}

	/* The timer lists. */
	INIT_LIST_HEAD(&sig->cpu_timers[0]);
	INIT_LIST_HEAD(&sig->cpu_timers[1]);
	INIT_LIST_HEAD(&sig->cpu_timers[2]);
}
#else
static inline void posix_cpu_timers_init_group(struct signal_struct *sig) { }
#endif

static int copy_signal(unsigned long clone_flags, struct task_struct *tsk)
{
	struct signal_struct *sig;

	if (clone_flags & CLONE_THREAD)
		return 0;

	sig = kmem_cache_zalloc(signal_cachep, GFP_KERNEL);
	tsk->signal = sig;
	if (!sig)
		return -ENOMEM;

	sig->nr_threads = 1;
	atomic_set(&sig->live, 1);
	refcount_set(&sig->sigcnt, 1);

	/* list_add(thread_node, thread_head) without INIT_LIST_HEAD() */
	sig->thread_head = (struct list_head)LIST_HEAD_INIT(tsk->thread_node);
	tsk->thread_node = (struct list_head)LIST_HEAD_INIT(sig->thread_head);

	init_waitqueue_head(&sig->wait_chldexit);
	sig->curr_target = tsk;
	init_sigpending(&sig->shared_pending);
	INIT_HLIST_HEAD(&sig->multiprocess);
	seqlock_init(&sig->stats_lock);
	prev_cputime_init(&sig->prev_cputime);

#ifdef CONFIG_POSIX_TIMERS
	INIT_LIST_HEAD(&sig->posix_timers);
	hrtimer_init(&sig->real_timer, CLOCK_MONOTONIC, HRTIMER_MODE_REL);
	sig->real_timer.function = it_real_fn;
#endif

	task_lock(current->group_leader);
	memcpy(sig->rlim, current->signal->rlim, sizeof sig->rlim);
	task_unlock(current->group_leader);

	posix_cpu_timers_init_group(sig);

	tty_audit_fork(sig);
	sched_autogroup_fork(sig);

	sig->oom_score_adj = current->signal->oom_score_adj;
	sig->oom_score_adj_min = current->signal->oom_score_adj_min;

	mutex_init(&sig->cred_guard_mutex);

	return 0;
}

static void copy_seccomp(struct task_struct *p)
{
#ifdef CONFIG_SECCOMP
	/*
	 * Must be called with sighand->lock held, which is common to
	 * all threads in the group. Holding cred_guard_mutex is not
	 * needed because this new task is not yet running and cannot
	 * be racing exec.
	 */
	assert_spin_locked(&current->sighand->siglock);

	/* Ref-count the new filter user, and assign it. */
	get_seccomp_filter(current);
	p->seccomp = current->seccomp;

	/*
	 * Explicitly enable no_new_privs here in case it got set
	 * between the task_struct being duplicated and holding the
	 * sighand lock. The seccomp state and nnp must be in sync.
	 */
	if (task_no_new_privs(current))
		task_set_no_new_privs(p);

	/*
	 * If the parent gained a seccomp mode after copying thread
	 * flags and between before we held the sighand lock, we have
	 * to manually enable the seccomp thread flag here.
	 */
	if (p->seccomp.mode != SECCOMP_MODE_DISABLED)
		set_tsk_thread_flag(p, TIF_SECCOMP);
#endif
}

SYSCALL_DEFINE1(set_tid_address, int __user *, tidptr)
{
	current->clear_child_tid = tidptr;

	return task_pid_vnr(current);
}

static void rt_mutex_init_task(struct task_struct *p)
{
	raw_spin_lock_init(&p->pi_lock);
#ifdef CONFIG_RT_MUTEXES
	p->pi_waiters = RB_ROOT_CACHED;
	p->pi_top_task = NULL;
	p->pi_blocked_on = NULL;
#endif
}

#ifdef CONFIG_POSIX_TIMERS
/*
 * Initialize POSIX timer handling for a single task.
 */
static void posix_cpu_timers_init(struct task_struct *tsk)
{
	tsk->cputime_expires.prof_exp = 0;
	tsk->cputime_expires.virt_exp = 0;
	tsk->cputime_expires.sched_exp = 0;
	INIT_LIST_HEAD(&tsk->cpu_timers[0]);
	INIT_LIST_HEAD(&tsk->cpu_timers[1]);
	INIT_LIST_HEAD(&tsk->cpu_timers[2]);
}
#else
static inline void posix_cpu_timers_init(struct task_struct *tsk) { }
#endif

static inline void init_task_pid_links(struct task_struct *task)
{
	enum pid_type type;

	for (type = PIDTYPE_PID; type < PIDTYPE_MAX; ++type) {
		INIT_HLIST_NODE(&task->pid_links[type]);
	}
}

static inline void
init_task_pid(struct task_struct *task, enum pid_type type, struct pid *pid)
{
	if (type == PIDTYPE_PID)
		task->thread_pid = pid;
	else
		task->signal->pids[type] = pid;
}

static inline void rcu_copy_process(struct task_struct *p)
{
#ifdef CONFIG_PREEMPT_RCU
	p->rcu_read_lock_nesting = 0;
	p->rcu_read_unlock_special.s = 0;
	p->rcu_blocked_node = NULL;
	INIT_LIST_HEAD(&p->rcu_node_entry);
#endif /* #ifdef CONFIG_PREEMPT_RCU */
#ifdef CONFIG_TASKS_RCU
	p->rcu_tasks_holdout = false;
	INIT_LIST_HEAD(&p->rcu_tasks_holdout_list);
	p->rcu_tasks_idle_cpu = -1;
#endif /* #ifdef CONFIG_TASKS_RCU */
}

static int pidfd_release(struct inode *inode, struct file *file)
{
	struct pid *pid = file->private_data;

	file->private_data = NULL;
	put_pid(pid);
	return 0;
}

#ifdef CONFIG_PROC_FS
static void pidfd_show_fdinfo(struct seq_file *m, struct file *f)
{
	struct pid_namespace *ns = proc_pid_ns(file_inode(m->file));
	struct pid *pid = f->private_data;

	seq_put_decimal_ull(m, "Pid:\t", pid_nr_ns(pid, ns));
	seq_putc(m, '\n');
}
#endif

/*
 * Poll support for process exit notification.
 */
static unsigned int pidfd_poll(struct file *file, struct poll_table_struct *pts)
{
	struct task_struct *task;
	struct pid *pid = file->private_data;
	int poll_flags = 0;

	poll_wait(file, &pid->wait_pidfd, pts);

	rcu_read_lock();
	task = pid_task(pid, PIDTYPE_PID);
	/*
	 * Inform pollers only when the whole thread group exits.
	 * If the thread group leader exits before all other threads in the
	 * group, then poll(2) should block, similar to the wait(2) family.
	 */
	if (!task || (task->exit_state && thread_group_empty(task)))
		poll_flags = POLLIN | POLLRDNORM;
	rcu_read_unlock();

	return poll_flags;
}

const struct file_operations pidfd_fops = {
	.release = pidfd_release,
	.poll = pidfd_poll,
#ifdef CONFIG_PROC_FS
	.show_fdinfo = pidfd_show_fdinfo,
#endif
};

static void __delayed_free_task(struct rcu_head *rhp)
{
	struct task_struct *tsk = container_of(rhp, struct task_struct, rcu);

	free_task(tsk);
}

static __always_inline void delayed_free_task(struct task_struct *tsk)
{
	if (IS_ENABLED(CONFIG_MEMCG))
		call_rcu(&tsk->rcu, __delayed_free_task);
	else
		free_task(tsk);
}

/*
 * This creates a new process as a copy of the old one,
 * but does not actually start it yet.
 *
 * It copies the registers, and all the appropriate
 * parts of the process environment (as per the clone
 * flags). The actual kick-off is left to the caller.
 */
static __latent_entropy struct task_struct *copy_process(
					struct pid *pid,
					int trace,
					int node,
					struct kernel_clone_args *args)
{
	int pidfd = -1, retval;
	struct task_struct *p;
	struct multiprocess_signals delayed;
<<<<<<< HEAD
	struct file *pidfile = NULL;
=======
	u64 clone_flags = args->flags;
>>>>>>> d68dbb0c

	/*
	 * Don't allow sharing the root directory with processes in a different
	 * namespace
	 */
	if ((clone_flags & (CLONE_NEWNS|CLONE_FS)) == (CLONE_NEWNS|CLONE_FS))
		return ERR_PTR(-EINVAL);

	if ((clone_flags & (CLONE_NEWUSER|CLONE_FS)) == (CLONE_NEWUSER|CLONE_FS))
		return ERR_PTR(-EINVAL);

	/*
	 * Thread groups must share signals as well, and detached threads
	 * can only be started up within the thread group.
	 */
	if ((clone_flags & CLONE_THREAD) && !(clone_flags & CLONE_SIGHAND))
		return ERR_PTR(-EINVAL);

	/*
	 * Shared signal handlers imply shared VM. By way of the above,
	 * thread groups also imply shared VM. Blocking this case allows
	 * for various simplifications in other code.
	 */
	if ((clone_flags & CLONE_SIGHAND) && !(clone_flags & CLONE_VM))
		return ERR_PTR(-EINVAL);

	/*
	 * Siblings of global init remain as zombies on exit since they are
	 * not reaped by their parent (swapper). To solve this and to avoid
	 * multi-rooted process trees, prevent global and container-inits
	 * from creating siblings.
	 */
	if ((clone_flags & CLONE_PARENT) &&
				current->signal->flags & SIGNAL_UNKILLABLE)
		return ERR_PTR(-EINVAL);

	/*
	 * If the new process will be in a different pid or user namespace
	 * do not allow it to share a thread group with the forking task.
	 */
	if (clone_flags & CLONE_THREAD) {
		if ((clone_flags & (CLONE_NEWUSER | CLONE_NEWPID)) ||
		    (task_active_pid_ns(current) !=
				current->nsproxy->pid_ns_for_children))
			return ERR_PTR(-EINVAL);
	}

	if (clone_flags & CLONE_PIDFD) {
		/*
		 * - CLONE_DETACHED is blocked so that we can potentially
		 *   reuse it later for CLONE_PIDFD.
		 * - CLONE_THREAD is blocked until someone really needs it.
		 */
<<<<<<< HEAD
		if (clone_flags &
		    (CLONE_DETACHED | CLONE_PARENT_SETTID | CLONE_THREAD))
=======
		if (clone_flags & (CLONE_DETACHED | CLONE_THREAD))
>>>>>>> d68dbb0c
			return ERR_PTR(-EINVAL);
	}

	/*
	 * Force any signals received before this point to be delivered
	 * before the fork happens.  Collect up signals sent to multiple
	 * processes that happen during the fork and delay them so that
	 * they appear to happen after the fork.
	 */
	sigemptyset(&delayed.signal);
	INIT_HLIST_NODE(&delayed.node);

	spin_lock_irq(&current->sighand->siglock);
	if (!(clone_flags & CLONE_THREAD))
		hlist_add_head(&delayed.node, &current->signal->multiprocess);
	recalc_sigpending();
	spin_unlock_irq(&current->sighand->siglock);
	retval = -ERESTARTNOINTR;
	if (signal_pending(current))
		goto fork_out;

	retval = -ENOMEM;
	p = dup_task_struct(current, node);
	if (!p)
		goto fork_out;

	/*
	 * This _must_ happen before we call free_task(), i.e. before we jump
	 * to any of the bad_fork_* labels. This is to avoid freeing
	 * p->set_child_tid which is (ab)used as a kthread's data pointer for
	 * kernel threads (PF_KTHREAD).
	 */
	p->set_child_tid = (clone_flags & CLONE_CHILD_SETTID) ? args->child_tid : NULL;
	/*
	 * Clear TID on mm_release()?
	 */
	p->clear_child_tid = (clone_flags & CLONE_CHILD_CLEARTID) ? args->child_tid : NULL;

	ftrace_graph_init_task(p);

	rt_mutex_init_task(p);

#ifdef CONFIG_PROVE_LOCKING
	DEBUG_LOCKS_WARN_ON(!p->hardirqs_enabled);
	DEBUG_LOCKS_WARN_ON(!p->softirqs_enabled);
#endif
	retval = -EAGAIN;
	if (atomic_read(&p->real_cred->user->processes) >=
			task_rlimit(p, RLIMIT_NPROC)) {
		if (p->real_cred->user != INIT_USER &&
		    !capable(CAP_SYS_RESOURCE) && !capable(CAP_SYS_ADMIN))
			goto bad_fork_free;
	}
	current->flags &= ~PF_NPROC_EXCEEDED;

	retval = copy_creds(p, clone_flags);
	if (retval < 0)
		goto bad_fork_free;

	/*
	 * If multiple threads are within copy_process(), then this check
	 * triggers too late. This doesn't hurt, the check is only there
	 * to stop root fork bombs.
	 */
	retval = -EAGAIN;
	if (nr_threads >= max_threads)
		goto bad_fork_cleanup_count;

	delayacct_tsk_init(p);	/* Must remain after dup_task_struct() */
	p->flags &= ~(PF_SUPERPRIV | PF_WQ_WORKER | PF_IDLE);
	p->flags |= PF_FORKNOEXEC;
	INIT_LIST_HEAD(&p->children);
	INIT_LIST_HEAD(&p->sibling);
	rcu_copy_process(p);
	p->vfork_done = NULL;
	spin_lock_init(&p->alloc_lock);

	init_sigpending(&p->pending);

	p->utime = p->stime = p->gtime = 0;
#ifdef CONFIG_ARCH_HAS_SCALED_CPUTIME
	p->utimescaled = p->stimescaled = 0;
#endif
	prev_cputime_init(&p->prev_cputime);

#ifdef CONFIG_VIRT_CPU_ACCOUNTING_GEN
	seqcount_init(&p->vtime.seqcount);
	p->vtime.starttime = 0;
	p->vtime.state = VTIME_INACTIVE;
#endif

#if defined(SPLIT_RSS_COUNTING)
	memset(&p->rss_stat, 0, sizeof(p->rss_stat));
#endif

	p->default_timer_slack_ns = current->timer_slack_ns;

#ifdef CONFIG_PSI
	p->psi_flags = 0;
#endif

	task_io_accounting_init(&p->ioac);
	acct_clear_integrals(p);

	posix_cpu_timers_init(p);

	p->io_context = NULL;
	audit_set_context(p, NULL);
	cgroup_fork(p);
#ifdef CONFIG_NUMA
	p->mempolicy = mpol_dup(p->mempolicy);
	if (IS_ERR(p->mempolicy)) {
		retval = PTR_ERR(p->mempolicy);
		p->mempolicy = NULL;
		goto bad_fork_cleanup_threadgroup_lock;
	}
#endif
#ifdef CONFIG_CPUSETS
	p->cpuset_mem_spread_rotor = NUMA_NO_NODE;
	p->cpuset_slab_spread_rotor = NUMA_NO_NODE;
	seqcount_init(&p->mems_allowed_seq);
#endif
#ifdef CONFIG_TRACE_IRQFLAGS
	p->irq_events = 0;
	p->hardirqs_enabled = 0;
	p->hardirq_enable_ip = 0;
	p->hardirq_enable_event = 0;
	p->hardirq_disable_ip = _THIS_IP_;
	p->hardirq_disable_event = 0;
	p->softirqs_enabled = 1;
	p->softirq_enable_ip = _THIS_IP_;
	p->softirq_enable_event = 0;
	p->softirq_disable_ip = 0;
	p->softirq_disable_event = 0;
	p->hardirq_context = 0;
	p->softirq_context = 0;
#endif

	p->pagefault_disabled = 0;

#ifdef CONFIG_LOCKDEP
	lockdep_init_task(p);
#endif

#ifdef CONFIG_DEBUG_MUTEXES
	p->blocked_on = NULL; /* not blocked yet */
#endif
#ifdef CONFIG_BCACHE
	p->sequential_io	= 0;
	p->sequential_io_avg	= 0;
#endif

	/* Perform scheduler related setup. Assign this task to a CPU. */
	retval = sched_fork(clone_flags, p);
	if (retval)
		goto bad_fork_cleanup_policy;

	retval = perf_event_init_task(p);
	if (retval)
		goto bad_fork_cleanup_policy;
	retval = audit_alloc(p);
	if (retval)
		goto bad_fork_cleanup_perf;
	/* copy all the process information */
	shm_init_task(p);
	retval = security_task_alloc(p, clone_flags);
	if (retval)
		goto bad_fork_cleanup_audit;
	retval = copy_semundo(clone_flags, p);
	if (retval)
		goto bad_fork_cleanup_security;
	retval = copy_files(clone_flags, p);
	if (retval)
		goto bad_fork_cleanup_semundo;
	retval = copy_fs(clone_flags, p);
	if (retval)
		goto bad_fork_cleanup_files;
	retval = copy_sighand(clone_flags, p);
	if (retval)
		goto bad_fork_cleanup_fs;
	retval = copy_signal(clone_flags, p);
	if (retval)
		goto bad_fork_cleanup_sighand;
	retval = copy_mm(clone_flags, p);
	if (retval)
		goto bad_fork_cleanup_signal;
	retval = copy_namespaces(clone_flags, p);
	if (retval)
		goto bad_fork_cleanup_mm;
	retval = copy_io(clone_flags, p);
	if (retval)
		goto bad_fork_cleanup_namespaces;
	retval = copy_thread_tls(clone_flags, args->stack, args->stack_size, p,
				 args->tls);
	if (retval)
		goto bad_fork_cleanup_io;

	stackleak_task_init(p);

	if (pid != &init_struct_pid) {
		pid = alloc_pid(p->nsproxy->pid_ns_for_children);
		if (IS_ERR(pid)) {
			retval = PTR_ERR(pid);
			goto bad_fork_cleanup_thread;
		}
	}

	/*
	 * This has to happen after we've potentially unshared the file
	 * descriptor table (so that the pidfd doesn't leak into the child
	 * if the fd table isn't shared).
	 */
	if (clone_flags & CLONE_PIDFD) {
		retval = get_unused_fd_flags(O_RDWR | O_CLOEXEC);
		if (retval < 0)
			goto bad_fork_free_pid;

		pidfd = retval;
<<<<<<< HEAD

		pidfile = anon_inode_getfile("[pidfd]", &pidfd_fops, pid,
					      O_RDWR | O_CLOEXEC);
		if (IS_ERR(pidfile)) {
			put_unused_fd(pidfd);
			retval = PTR_ERR(pidfile);
			goto bad_fork_free_pid;
		}
		get_pid(pid);	/* held by pidfile now */

		retval = put_user(pidfd, parent_tidptr);
=======
		retval = put_user(pidfd, args->pidfd);
>>>>>>> d68dbb0c
		if (retval)
			goto bad_fork_put_pidfd;
	}

#ifdef CONFIG_BLOCK
	p->plug = NULL;
#endif
#ifdef CONFIG_FUTEX
	p->robust_list = NULL;
#ifdef CONFIG_COMPAT
	p->compat_robust_list = NULL;
#endif
	INIT_LIST_HEAD(&p->pi_state_list);
	p->pi_state_cache = NULL;
#endif
	/*
	 * sigaltstack should be cleared when sharing the same VM
	 */
	if ((clone_flags & (CLONE_VM|CLONE_VFORK)) == CLONE_VM)
		sas_ss_reset(p);

	/*
	 * Syscall tracing and stepping should be turned off in the
	 * child regardless of CLONE_PTRACE.
	 */
	user_disable_single_step(p);
	clear_tsk_thread_flag(p, TIF_SYSCALL_TRACE);
#ifdef TIF_SYSCALL_EMU
	clear_tsk_thread_flag(p, TIF_SYSCALL_EMU);
#endif
	clear_tsk_latency_tracing(p);

	/* ok, now we should be set up.. */
	p->pid = pid_nr(pid);
	if (clone_flags & CLONE_THREAD) {
		p->exit_signal = -1;
		p->group_leader = current->group_leader;
		p->tgid = current->tgid;
	} else {
		if (clone_flags & CLONE_PARENT)
			p->exit_signal = current->group_leader->exit_signal;
		else
			p->exit_signal = args->exit_signal;
		p->group_leader = p;
		p->tgid = p->pid;
	}

	p->nr_dirtied = 0;
	p->nr_dirtied_pause = 128 >> (PAGE_SHIFT - 10);
	p->dirty_paused_when = 0;

	p->pdeath_signal = 0;
	INIT_LIST_HEAD(&p->thread_group);
	p->task_works = NULL;

	cgroup_threadgroup_change_begin(current);
	/*
	 * Ensure that the cgroup subsystem policies allow the new process to be
	 * forked. It should be noted the the new process's css_set can be changed
	 * between here and cgroup_post_fork() if an organisation operation is in
	 * progress.
	 */
	retval = cgroup_can_fork(p);
	if (retval)
		goto bad_fork_cgroup_threadgroup_change_end;

	/*
	 * From this point on we must avoid any synchronous user-space
	 * communication until we take the tasklist-lock. In particular, we do
	 * not want user-space to be able to predict the process start-time by
	 * stalling fork(2) after we recorded the start_time but before it is
	 * visible to the system.
	 */

	p->start_time = ktime_get_ns();
	p->real_start_time = ktime_get_boottime_ns();

	/*
	 * Make it visible to the rest of the system, but dont wake it up yet.
	 * Need tasklist lock for parent etc handling!
	 */
	write_lock_irq(&tasklist_lock);

	/* CLONE_PARENT re-uses the old parent */
	if (clone_flags & (CLONE_PARENT|CLONE_THREAD)) {
		p->real_parent = current->real_parent;
		p->parent_exec_id = current->parent_exec_id;
	} else {
		p->real_parent = current;
		p->parent_exec_id = current->self_exec_id;
	}

	klp_copy_process(p);

	spin_lock(&current->sighand->siglock);

	/*
	 * Copy seccomp details explicitly here, in case they were changed
	 * before holding sighand lock.
	 */
	copy_seccomp(p);

	rseq_fork(p, clone_flags);

	/* Don't start children in a dying pid namespace */
	if (unlikely(!(ns_of_pid(pid)->pid_allocated & PIDNS_ADDING))) {
		retval = -ENOMEM;
		goto bad_fork_cancel_cgroup;
	}

	/* Let kill terminate clone/fork in the middle */
	if (fatal_signal_pending(current)) {
		retval = -EINTR;
		goto bad_fork_cancel_cgroup;
	}

	/* past the last point of failure */
	if (pidfile)
		fd_install(pidfd, pidfile);

	init_task_pid_links(p);
	if (likely(p->pid)) {
		ptrace_init_task(p, (clone_flags & CLONE_PTRACE) || trace);

		init_task_pid(p, PIDTYPE_PID, pid);
		if (thread_group_leader(p)) {
			init_task_pid(p, PIDTYPE_TGID, pid);
			init_task_pid(p, PIDTYPE_PGID, task_pgrp(current));
			init_task_pid(p, PIDTYPE_SID, task_session(current));

			if (is_child_reaper(pid)) {
				ns_of_pid(pid)->child_reaper = p;
				p->signal->flags |= SIGNAL_UNKILLABLE;
			}
			p->signal->shared_pending.signal = delayed.signal;
			p->signal->tty = tty_kref_get(current->signal->tty);
			/*
			 * Inherit has_child_subreaper flag under the same
			 * tasklist_lock with adding child to the process tree
			 * for propagate_has_child_subreaper optimization.
			 */
			p->signal->has_child_subreaper = p->real_parent->signal->has_child_subreaper ||
							 p->real_parent->signal->is_child_subreaper;
			list_add_tail(&p->sibling, &p->real_parent->children);
			list_add_tail_rcu(&p->tasks, &init_task.tasks);
			attach_pid(p, PIDTYPE_TGID);
			attach_pid(p, PIDTYPE_PGID);
			attach_pid(p, PIDTYPE_SID);
			__this_cpu_inc(process_counts);
		} else {
			current->signal->nr_threads++;
			atomic_inc(&current->signal->live);
			refcount_inc(&current->signal->sigcnt);
			task_join_group_stop(p);
			list_add_tail_rcu(&p->thread_group,
					  &p->group_leader->thread_group);
			list_add_tail_rcu(&p->thread_node,
					  &p->signal->thread_head);
		}
		attach_pid(p, PIDTYPE_PID);
		nr_threads++;
	}
	total_forks++;
	hlist_del_init(&delayed.node);
	spin_unlock(&current->sighand->siglock);
	syscall_tracepoint_update(p);
	write_unlock_irq(&tasklist_lock);

	proc_fork_connector(p);
	cgroup_post_fork(p);
	cgroup_threadgroup_change_end(current);
	perf_event_fork(p);

	trace_task_newtask(p, clone_flags);
	uprobe_copy_process(p, clone_flags);

	return p;

bad_fork_cancel_cgroup:
	spin_unlock(&current->sighand->siglock);
	write_unlock_irq(&tasklist_lock);
	cgroup_cancel_fork(p);
bad_fork_cgroup_threadgroup_change_end:
	cgroup_threadgroup_change_end(current);
bad_fork_put_pidfd:
	if (clone_flags & CLONE_PIDFD) {
		fput(pidfile);
		put_unused_fd(pidfd);
	}
bad_fork_free_pid:
	if (pid != &init_struct_pid)
		free_pid(pid);
bad_fork_cleanup_thread:
	exit_thread(p);
bad_fork_cleanup_io:
	if (p->io_context)
		exit_io_context(p);
bad_fork_cleanup_namespaces:
	exit_task_namespaces(p);
bad_fork_cleanup_mm:
	if (p->mm) {
		mm_clear_owner(p->mm, p);
		mmput(p->mm);
	}
bad_fork_cleanup_signal:
	if (!(clone_flags & CLONE_THREAD))
		free_signal_struct(p->signal);
bad_fork_cleanup_sighand:
	__cleanup_sighand(p->sighand);
bad_fork_cleanup_fs:
	exit_fs(p); /* blocking */
bad_fork_cleanup_files:
	exit_files(p); /* blocking */
bad_fork_cleanup_semundo:
	exit_sem(p);
bad_fork_cleanup_security:
	security_task_free(p);
bad_fork_cleanup_audit:
	audit_free(p);
bad_fork_cleanup_perf:
	perf_event_free_task(p);
bad_fork_cleanup_policy:
	lockdep_free_task(p);
#ifdef CONFIG_NUMA
	mpol_put(p->mempolicy);
bad_fork_cleanup_threadgroup_lock:
#endif
	delayacct_tsk_free(p);
bad_fork_cleanup_count:
	atomic_dec(&p->cred->user->processes);
	exit_creds(p);
bad_fork_free:
	p->state = TASK_DEAD;
	put_task_stack(p);
	delayed_free_task(p);
fork_out:
	spin_lock_irq(&current->sighand->siglock);
	hlist_del_init(&delayed.node);
	spin_unlock_irq(&current->sighand->siglock);
	return ERR_PTR(retval);
}

static inline void init_idle_pids(struct task_struct *idle)
{
	enum pid_type type;

	for (type = PIDTYPE_PID; type < PIDTYPE_MAX; ++type) {
		INIT_HLIST_NODE(&idle->pid_links[type]); /* not really needed */
		init_task_pid(idle, type, &init_struct_pid);
	}
}

struct task_struct *fork_idle(int cpu)
{
	struct task_struct *task;
	struct kernel_clone_args args = {
		.flags = CLONE_VM,
	};

	task = copy_process(&init_struct_pid, 0, cpu_to_node(cpu), &args);
	if (!IS_ERR(task)) {
		init_idle_pids(task);
		init_idle(task, cpu);
	}

	return task;
}

struct mm_struct *copy_init_mm(void)
{
	return dup_mm(NULL, &init_mm);
}

/*
 *  Ok, this is the main fork-routine.
 *
 * It copies the process, and if successful kick-starts
 * it and waits for it to finish using the VM if required.
 */
long _do_fork(struct kernel_clone_args *args)
{
	u64 clone_flags = args->flags;
	struct completion vfork;
	struct pid *pid;
	struct task_struct *p;
	int trace = 0;
	long nr;

	/*
	 * Determine whether and which event to report to ptracer.  When
	 * called from kernel_thread or CLONE_UNTRACED is explicitly
	 * requested, no event is reported; otherwise, report if the event
	 * for the type of forking is enabled.
	 */
	if (!(clone_flags & CLONE_UNTRACED)) {
		if (clone_flags & CLONE_VFORK)
			trace = PTRACE_EVENT_VFORK;
		else if (args->exit_signal != SIGCHLD)
			trace = PTRACE_EVENT_CLONE;
		else
			trace = PTRACE_EVENT_FORK;

		if (likely(!ptrace_event_enabled(current, trace)))
			trace = 0;
	}

	p = copy_process(NULL, trace, NUMA_NO_NODE, args);
	add_latent_entropy();

	if (IS_ERR(p))
		return PTR_ERR(p);

	/*
	 * Do this prior waking up the new thread - the thread pointer
	 * might get invalid after that point, if the thread exits quickly.
	 */
	trace_sched_process_fork(current, p);

	pid = get_task_pid(p, PIDTYPE_PID);
	nr = pid_vnr(pid);

	if (clone_flags & CLONE_PARENT_SETTID)
		put_user(nr, args->parent_tid);

	if (clone_flags & CLONE_VFORK) {
		p->vfork_done = &vfork;
		init_completion(&vfork);
		get_task_struct(p);
	}

	wake_up_new_task(p);

	/* forking complete and child started to run, tell ptracer */
	if (unlikely(trace))
		ptrace_event_pid(trace, pid);

	if (clone_flags & CLONE_VFORK) {
		if (!wait_for_vfork_done(p, &vfork))
			ptrace_event_pid(PTRACE_EVENT_VFORK_DONE, pid);
	}

	put_pid(pid);
	return nr;
}

#ifndef CONFIG_HAVE_COPY_THREAD_TLS
/* For compatibility with architectures that call do_fork directly rather than
 * using the syscall entry points below. */
long do_fork(unsigned long clone_flags,
	      unsigned long stack_start,
	      unsigned long stack_size,
	      int __user *parent_tidptr,
	      int __user *child_tidptr)
{
	struct kernel_clone_args args = {
		.flags		= (clone_flags & ~CSIGNAL),
		.child_tid	= child_tidptr,
		.parent_tid	= parent_tidptr,
		.exit_signal	= (clone_flags & CSIGNAL),
		.stack		= stack_start,
		.stack_size	= stack_size,
	};

	return _do_fork(&args);
}
#endif

/*
 * Create a kernel thread.
 */
pid_t kernel_thread(int (*fn)(void *), void *arg, unsigned long flags)
{
	struct kernel_clone_args args = {
		.flags		= ((flags | CLONE_VM | CLONE_UNTRACED) & ~CSIGNAL),
		.exit_signal	= (flags & CSIGNAL),
		.stack		= (unsigned long)fn,
		.stack_size	= (unsigned long)arg,
	};

	return _do_fork(&args);
}

#ifdef __ARCH_WANT_SYS_FORK
SYSCALL_DEFINE0(fork)
{
#ifdef CONFIG_MMU
	struct kernel_clone_args args = {
		.exit_signal = SIGCHLD,
	};

	return _do_fork(&args);
#else
	/* can not support in nommu mode */
	return -EINVAL;
#endif
}
#endif

#ifdef __ARCH_WANT_SYS_VFORK
SYSCALL_DEFINE0(vfork)
{
	struct kernel_clone_args args = {
		.flags		= CLONE_VFORK | CLONE_VM,
		.exit_signal	= SIGCHLD,
	};

	return _do_fork(&args);
}
#endif

#ifdef __ARCH_WANT_SYS_CLONE
#ifdef CONFIG_CLONE_BACKWARDS
SYSCALL_DEFINE5(clone, unsigned long, clone_flags, unsigned long, newsp,
		 int __user *, parent_tidptr,
		 unsigned long, tls,
		 int __user *, child_tidptr)
#elif defined(CONFIG_CLONE_BACKWARDS2)
SYSCALL_DEFINE5(clone, unsigned long, newsp, unsigned long, clone_flags,
		 int __user *, parent_tidptr,
		 int __user *, child_tidptr,
		 unsigned long, tls)
#elif defined(CONFIG_CLONE_BACKWARDS3)
SYSCALL_DEFINE6(clone, unsigned long, clone_flags, unsigned long, newsp,
		int, stack_size,
		int __user *, parent_tidptr,
		int __user *, child_tidptr,
		unsigned long, tls)
#else
SYSCALL_DEFINE5(clone, unsigned long, clone_flags, unsigned long, newsp,
		 int __user *, parent_tidptr,
		 int __user *, child_tidptr,
		 unsigned long, tls)
#endif
{
	struct kernel_clone_args args = {
		.flags		= (clone_flags & ~CSIGNAL),
		.pidfd		= parent_tidptr,
		.child_tid	= child_tidptr,
		.parent_tid	= parent_tidptr,
		.exit_signal	= (clone_flags & CSIGNAL),
		.stack		= newsp,
		.tls		= tls,
	};

	/* clone(CLONE_PIDFD) uses parent_tidptr to return a pidfd */
	if ((clone_flags & CLONE_PIDFD) && (clone_flags & CLONE_PARENT_SETTID))
		return -EINVAL;

	return _do_fork(&args);
}
#endif

#ifdef __ARCH_WANT_SYS_CLONE3
noinline static int copy_clone_args_from_user(struct kernel_clone_args *kargs,
					      struct clone_args __user *uargs,
					      size_t size)
{
	struct clone_args args;

	if (unlikely(size > PAGE_SIZE))
		return -E2BIG;

	if (unlikely(size < sizeof(struct clone_args)))
		return -EINVAL;

	if (unlikely(!access_ok(uargs, size)))
		return -EFAULT;

	if (size > sizeof(struct clone_args)) {
		unsigned char __user *addr;
		unsigned char __user *end;
		unsigned char val;

		addr = (void __user *)uargs + sizeof(struct clone_args);
		end = (void __user *)uargs + size;

		for (; addr < end; addr++) {
			if (get_user(val, addr))
				return -EFAULT;
			if (val)
				return -E2BIG;
		}

		size = sizeof(struct clone_args);
	}

	if (copy_from_user(&args, uargs, size))
		return -EFAULT;

	*kargs = (struct kernel_clone_args){
		.flags		= args.flags,
		.pidfd		= u64_to_user_ptr(args.pidfd),
		.child_tid	= u64_to_user_ptr(args.child_tid),
		.parent_tid	= u64_to_user_ptr(args.parent_tid),
		.exit_signal	= args.exit_signal,
		.stack		= args.stack,
		.stack_size	= args.stack_size,
		.tls		= args.tls,
	};

	return 0;
}

static bool clone3_args_valid(const struct kernel_clone_args *kargs)
{
	/*
	 * All lower bits of the flag word are taken.
	 * Verify that no other unknown flags are passed along.
	 */
	if (kargs->flags & ~CLONE_LEGACY_FLAGS)
		return false;

	/*
	 * - make the CLONE_DETACHED bit reuseable for clone3
	 * - make the CSIGNAL bits reuseable for clone3
	 */
	if (kargs->flags & (CLONE_DETACHED | CSIGNAL))
		return false;

	if ((kargs->flags & (CLONE_THREAD | CLONE_PARENT)) &&
	    kargs->exit_signal)
		return false;

	return true;
}

SYSCALL_DEFINE2(clone3, struct clone_args __user *, uargs, size_t, size)
{
	int err;

	struct kernel_clone_args kargs;

	err = copy_clone_args_from_user(&kargs, uargs, size);
	if (err)
		return err;

	if (!clone3_args_valid(&kargs))
		return -EINVAL;

	return _do_fork(&kargs);
}
#endif

void walk_process_tree(struct task_struct *top, proc_visitor visitor, void *data)
{
	struct task_struct *leader, *parent, *child;
	int res;

	read_lock(&tasklist_lock);
	leader = top = top->group_leader;
down:
	for_each_thread(leader, parent) {
		list_for_each_entry(child, &parent->children, sibling) {
			res = visitor(child, data);
			if (res) {
				if (res < 0)
					goto out;
				leader = child;
				goto down;
			}
up:
			;
		}
	}

	if (leader != top) {
		child = leader;
		parent = child->real_parent;
		leader = parent->group_leader;
		goto up;
	}
out:
	read_unlock(&tasklist_lock);
}

#ifndef ARCH_MIN_MMSTRUCT_ALIGN
#define ARCH_MIN_MMSTRUCT_ALIGN 0
#endif

static void sighand_ctor(void *data)
{
	struct sighand_struct *sighand = data;

	spin_lock_init(&sighand->siglock);
	init_waitqueue_head(&sighand->signalfd_wqh);
}

void __init proc_caches_init(void)
{
	unsigned int mm_size;

	sighand_cachep = kmem_cache_create("sighand_cache",
			sizeof(struct sighand_struct), 0,
			SLAB_HWCACHE_ALIGN|SLAB_PANIC|SLAB_TYPESAFE_BY_RCU|
			SLAB_ACCOUNT, sighand_ctor);
	signal_cachep = kmem_cache_create("signal_cache",
			sizeof(struct signal_struct), 0,
			SLAB_HWCACHE_ALIGN|SLAB_PANIC|SLAB_ACCOUNT,
			NULL);
	files_cachep = kmem_cache_create("files_cache",
			sizeof(struct files_struct), 0,
			SLAB_HWCACHE_ALIGN|SLAB_PANIC|SLAB_ACCOUNT,
			NULL);
	fs_cachep = kmem_cache_create("fs_cache",
			sizeof(struct fs_struct), 0,
			SLAB_HWCACHE_ALIGN|SLAB_PANIC|SLAB_ACCOUNT,
			NULL);

	/*
	 * The mm_cpumask is located at the end of mm_struct, and is
	 * dynamically sized based on the maximum CPU number this system
	 * can have, taking hotplug into account (nr_cpu_ids).
	 */
	mm_size = sizeof(struct mm_struct) + cpumask_size();

	mm_cachep = kmem_cache_create_usercopy("mm_struct",
			mm_size, ARCH_MIN_MMSTRUCT_ALIGN,
			SLAB_HWCACHE_ALIGN|SLAB_PANIC|SLAB_ACCOUNT,
			offsetof(struct mm_struct, saved_auxv),
			sizeof_field(struct mm_struct, saved_auxv),
			NULL);
	vm_area_cachep = KMEM_CACHE(vm_area_struct, SLAB_PANIC|SLAB_ACCOUNT);
	mmap_init();
	nsproxy_cache_init();
}

/*
 * Check constraints on flags passed to the unshare system call.
 */
static int check_unshare_flags(unsigned long unshare_flags)
{
	if (unshare_flags & ~(CLONE_THREAD|CLONE_FS|CLONE_NEWNS|CLONE_SIGHAND|
				CLONE_VM|CLONE_FILES|CLONE_SYSVSEM|
				CLONE_NEWUTS|CLONE_NEWIPC|CLONE_NEWNET|
				CLONE_NEWUSER|CLONE_NEWPID|CLONE_NEWCGROUP))
		return -EINVAL;
	/*
	 * Not implemented, but pretend it works if there is nothing
	 * to unshare.  Note that unsharing the address space or the
	 * signal handlers also need to unshare the signal queues (aka
	 * CLONE_THREAD).
	 */
	if (unshare_flags & (CLONE_THREAD | CLONE_SIGHAND | CLONE_VM)) {
		if (!thread_group_empty(current))
			return -EINVAL;
	}
	if (unshare_flags & (CLONE_SIGHAND | CLONE_VM)) {
		if (refcount_read(&current->sighand->count) > 1)
			return -EINVAL;
	}
	if (unshare_flags & CLONE_VM) {
		if (!current_is_single_threaded())
			return -EINVAL;
	}

	return 0;
}

/*
 * Unshare the filesystem structure if it is being shared
 */
static int unshare_fs(unsigned long unshare_flags, struct fs_struct **new_fsp)
{
	struct fs_struct *fs = current->fs;

	if (!(unshare_flags & CLONE_FS) || !fs)
		return 0;

	/* don't need lock here; in the worst case we'll do useless copy */
	if (fs->users == 1)
		return 0;

	*new_fsp = copy_fs_struct(fs);
	if (!*new_fsp)
		return -ENOMEM;

	return 0;
}

/*
 * Unshare file descriptor table if it is being shared
 */
static int unshare_fd(unsigned long unshare_flags, struct files_struct **new_fdp)
{
	struct files_struct *fd = current->files;
	int error = 0;

	if ((unshare_flags & CLONE_FILES) &&
	    (fd && atomic_read(&fd->count) > 1)) {
		*new_fdp = dup_fd(fd, &error);
		if (!*new_fdp)
			return error;
	}

	return 0;
}

/*
 * unshare allows a process to 'unshare' part of the process
 * context which was originally shared using clone.  copy_*
 * functions used by do_fork() cannot be used here directly
 * because they modify an inactive task_struct that is being
 * constructed. Here we are modifying the current, active,
 * task_struct.
 */
int ksys_unshare(unsigned long unshare_flags)
{
	struct fs_struct *fs, *new_fs = NULL;
	struct files_struct *fd, *new_fd = NULL;
	struct cred *new_cred = NULL;
	struct nsproxy *new_nsproxy = NULL;
	int do_sysvsem = 0;
	int err;

	/*
	 * If unsharing a user namespace must also unshare the thread group
	 * and unshare the filesystem root and working directories.
	 */
	if (unshare_flags & CLONE_NEWUSER)
		unshare_flags |= CLONE_THREAD | CLONE_FS;
	/*
	 * If unsharing vm, must also unshare signal handlers.
	 */
	if (unshare_flags & CLONE_VM)
		unshare_flags |= CLONE_SIGHAND;
	/*
	 * If unsharing a signal handlers, must also unshare the signal queues.
	 */
	if (unshare_flags & CLONE_SIGHAND)
		unshare_flags |= CLONE_THREAD;
	/*
	 * If unsharing namespace, must also unshare filesystem information.
	 */
	if (unshare_flags & CLONE_NEWNS)
		unshare_flags |= CLONE_FS;

	err = check_unshare_flags(unshare_flags);
	if (err)
		goto bad_unshare_out;
	/*
	 * CLONE_NEWIPC must also detach from the undolist: after switching
	 * to a new ipc namespace, the semaphore arrays from the old
	 * namespace are unreachable.
	 */
	if (unshare_flags & (CLONE_NEWIPC|CLONE_SYSVSEM))
		do_sysvsem = 1;
	err = unshare_fs(unshare_flags, &new_fs);
	if (err)
		goto bad_unshare_out;
	err = unshare_fd(unshare_flags, &new_fd);
	if (err)
		goto bad_unshare_cleanup_fs;
	err = unshare_userns(unshare_flags, &new_cred);
	if (err)
		goto bad_unshare_cleanup_fd;
	err = unshare_nsproxy_namespaces(unshare_flags, &new_nsproxy,
					 new_cred, new_fs);
	if (err)
		goto bad_unshare_cleanup_cred;

	if (new_fs || new_fd || do_sysvsem || new_cred || new_nsproxy) {
		if (do_sysvsem) {
			/*
			 * CLONE_SYSVSEM is equivalent to sys_exit().
			 */
			exit_sem(current);
		}
		if (unshare_flags & CLONE_NEWIPC) {
			/* Orphan segments in old ns (see sem above). */
			exit_shm(current);
			shm_init_task(current);
		}

		if (new_nsproxy)
			switch_task_namespaces(current, new_nsproxy);

		task_lock(current);

		if (new_fs) {
			fs = current->fs;
			spin_lock(&fs->lock);
			current->fs = new_fs;
			if (--fs->users)
				new_fs = NULL;
			else
				new_fs = fs;
			spin_unlock(&fs->lock);
		}

		if (new_fd) {
			fd = current->files;
			current->files = new_fd;
			new_fd = fd;
		}

		task_unlock(current);

		if (new_cred) {
			/* Install the new user namespace */
			commit_creds(new_cred);
			new_cred = NULL;
		}
	}

	perf_event_namespaces(current);

bad_unshare_cleanup_cred:
	if (new_cred)
		put_cred(new_cred);
bad_unshare_cleanup_fd:
	if (new_fd)
		put_files_struct(new_fd);

bad_unshare_cleanup_fs:
	if (new_fs)
		free_fs_struct(new_fs);

bad_unshare_out:
	return err;
}

SYSCALL_DEFINE1(unshare, unsigned long, unshare_flags)
{
	return ksys_unshare(unshare_flags);
}

/*
 *	Helper to unshare the files of the current task.
 *	We don't want to expose copy_files internals to
 *	the exec layer of the kernel.
 */

int unshare_files(struct files_struct **displaced)
{
	struct task_struct *task = current;
	struct files_struct *copy = NULL;
	int error;

	error = unshare_fd(CLONE_FILES, &copy);
	if (error || !copy) {
		*displaced = NULL;
		return error;
	}
	*displaced = task->files;
	task_lock(task);
	task->files = copy;
	task_unlock(task);
	return 0;
}

int sysctl_max_threads(struct ctl_table *table, int write,
		       void __user *buffer, size_t *lenp, loff_t *ppos)
{
	struct ctl_table t;
	int ret;
	int threads = max_threads;
	int min = MIN_THREADS;
	int max = MAX_THREADS;

	t = *table;
	t.data = &threads;
	t.extra1 = &min;
	t.extra2 = &max;

	ret = proc_dointvec_minmax(&t, write, buffer, lenp, ppos);
	if (ret || !write)
		return ret;

	set_max_threads(threads);

	return 0;
}<|MERGE_RESOLUTION|>--- conflicted
+++ resolved
@@ -1776,11 +1776,8 @@
 	int pidfd = -1, retval;
 	struct task_struct *p;
 	struct multiprocess_signals delayed;
-<<<<<<< HEAD
 	struct file *pidfile = NULL;
-=======
 	u64 clone_flags = args->flags;
->>>>>>> d68dbb0c
 
 	/*
 	 * Don't allow sharing the root directory with processes in a different
@@ -1834,12 +1831,7 @@
 		 *   reuse it later for CLONE_PIDFD.
 		 * - CLONE_THREAD is blocked until someone really needs it.
 		 */
-<<<<<<< HEAD
-		if (clone_flags &
-		    (CLONE_DETACHED | CLONE_PARENT_SETTID | CLONE_THREAD))
-=======
 		if (clone_flags & (CLONE_DETACHED | CLONE_THREAD))
->>>>>>> d68dbb0c
 			return ERR_PTR(-EINVAL);
 	}
 
@@ -2058,7 +2050,6 @@
 			goto bad_fork_free_pid;
 
 		pidfd = retval;
-<<<<<<< HEAD
 
 		pidfile = anon_inode_getfile("[pidfd]", &pidfd_fops, pid,
 					      O_RDWR | O_CLOEXEC);
@@ -2069,10 +2060,7 @@
 		}
 		get_pid(pid);	/* held by pidfile now */
 
-		retval = put_user(pidfd, parent_tidptr);
-=======
 		retval = put_user(pidfd, args->pidfd);
->>>>>>> d68dbb0c
 		if (retval)
 			goto bad_fork_put_pidfd;
 	}
