--- conflicted
+++ resolved
@@ -481,10 +481,7 @@
 #define X86_FEATURE_AMD_HTR_CORES	(21*32+ 6) /* Heterogeneous Core Topology */
 #define X86_FEATURE_AMD_WORKLOAD_CLASS	(21*32+ 7) /* Workload Classification */
 #define X86_FEATURE_PREFER_YMM		(21*32+ 8) /* Avoid ZMM registers due to downclocking */
-<<<<<<< HEAD
-=======
 #define X86_FEATURE_APX			(21*32+ 9) /* Advanced Performance Extensions */
->>>>>>> 32d5fa80
 
 /*
  * BUG word(s)
