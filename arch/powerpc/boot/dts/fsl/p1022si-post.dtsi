--- conflicted
+++ resolved
@@ -240,16 +240,10 @@
 		fsl,has-rstcr;
 	};
 
-<<<<<<< HEAD
-	power@e0070 {
-		compatible = "fsl,mpc8536-pmc", "fsl,mpc8548-pmc";
-		reg = <0xe0070 0x20>;
-=======
 /include/ "pq3-power.dtsi"
 	power@e0070 {
 		compatible = "fsl,p1022-pmc", "fsl,mpc8536-pmc",
 				"fsl,mpc8548-pmc";
->>>>>>> 0c383648
 	};
 
 };
