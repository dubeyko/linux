--- conflicted
+++ resolved
@@ -322,14 +322,11 @@
 config MACH_TI8168EVM
 	bool "TI8168 Evaluation Module"
 	depends on SOC_OMAPTI81XX
-<<<<<<< HEAD
-=======
 	default y
 
 config MACH_TI8148EVM
 	bool "TI8148 Evaluation Module"
 	depends on SOC_OMAPTI81XX
->>>>>>> 421b759b
 	default y
 
 config MACH_OMAP_4430SDP
