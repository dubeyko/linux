--- conflicted
+++ resolved
@@ -57,11 +57,7 @@
 	pgd_t *pgd = mm->pgd;
 
 	S390_lowcore.user_asce = mm->context.asce_bits | __pa(pgd);
-<<<<<<< HEAD
-	if (addressing_mode != HOME_SPACE_MODE) {
-=======
 	if (s390_user_mode != HOME_SPACE_MODE) {
->>>>>>> 4a8e43fe
 		/* Load primary space page table origin. */
 		asm volatile(LCTL_OPCODE" 1,1,%0\n"
 			     : : "m" (S390_lowcore.user_asce) );
