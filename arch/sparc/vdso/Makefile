--- conflicted
+++ resolved
@@ -2,10 +2,6 @@
 #
 # Building vDSO images for sparc.
 #
-<<<<<<< HEAD
-UBSAN_SANITIZE := n
-=======
->>>>>>> 0c383648
 
 # files to link into the vdso
 vobjs-y := vdso-note.o vclock_gettime.o
@@ -106,13 +102,6 @@
       cmd_vdso = $(LD) -nostdlib -o $@ \
 		       $(VDSO_LDFLAGS) $(VDSO_LDFLAGS_$(filter %.lds,$(^F))) \
 		       -T $(filter %.lds,$^) $(filter %.o,$^) && \
-<<<<<<< HEAD
-		sh $(srctree)/$(src)/checkundef.sh '$(OBJDUMP)' '$@'
-
-VDSO_LDFLAGS = -shared --hash-style=both --build-id=sha1 -Bsymbolic
-GCOV_PROFILE := n
-=======
 		sh $(src)/checkundef.sh '$(OBJDUMP)' '$@'
 
-VDSO_LDFLAGS = -shared --hash-style=both --build-id=sha1 -Bsymbolic
->>>>>>> 0c383648
+VDSO_LDFLAGS = -shared --hash-style=both --build-id=sha1 -Bsymbolic