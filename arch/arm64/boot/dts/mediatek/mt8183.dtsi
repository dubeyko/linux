--- conflicted
+++ resolved
@@ -1198,8 +1198,6 @@
 			nvmem-cell-names = "calibration-data";
 		};
 
-<<<<<<< HEAD
-=======
 		svs: svs@1100bc00 {
 			compatible = "mediatek,mt8183-svs";
 			reg = <0 0x1100bc00 0 0x400>;
@@ -1212,128 +1210,6 @@
 					   "t-calibration-data";
 		};
 
-		thermal_zones: thermal-zones {
-			cpu_thermal: cpu-thermal {
-				polling-delay-passive = <100>;
-				polling-delay = <500>;
-				thermal-sensors = <&thermal 0>;
-				sustainable-power = <5000>;
-
-				trips {
-					threshold: trip-point0 {
-						temperature = <68000>;
-						hysteresis = <2000>;
-						type = "passive";
-					};
-
-					target: trip-point1 {
-						temperature = <80000>;
-						hysteresis = <2000>;
-						type = "passive";
-					};
-
-					cpu_crit: cpu-crit {
-						temperature = <115000>;
-						hysteresis = <2000>;
-						type = "critical";
-					};
-				};
-
-				cooling-maps {
-					map0 {
-						trip = <&target>;
-						cooling-device = <&cpu0
-							THERMAL_NO_LIMIT
-							THERMAL_NO_LIMIT>,
-								 <&cpu1
-							THERMAL_NO_LIMIT
-							THERMAL_NO_LIMIT>,
-								 <&cpu2
-							THERMAL_NO_LIMIT
-							THERMAL_NO_LIMIT>,
-								 <&cpu3
-							THERMAL_NO_LIMIT
-							THERMAL_NO_LIMIT>;
-						contribution = <3072>;
-					};
-					map1 {
-						trip = <&target>;
-						cooling-device = <&cpu4
-							THERMAL_NO_LIMIT
-							THERMAL_NO_LIMIT>,
-								 <&cpu5
-							THERMAL_NO_LIMIT
-							THERMAL_NO_LIMIT>,
-								 <&cpu6
-							THERMAL_NO_LIMIT
-							THERMAL_NO_LIMIT>,
-								 <&cpu7
-							THERMAL_NO_LIMIT
-							THERMAL_NO_LIMIT>;
-						contribution = <1024>;
-					};
-				};
-			};
-
-			/* The tzts1 ~ tzts6 don't need to polling */
-			/* The tzts1 ~ tzts6 don't need to thermal throttle */
-
-			tzts1: tzts1 {
-				polling-delay-passive = <0>;
-				polling-delay = <0>;
-				thermal-sensors = <&thermal 1>;
-				sustainable-power = <5000>;
-				trips {};
-				cooling-maps {};
-			};
-
-			tzts2: tzts2 {
-				polling-delay-passive = <0>;
-				polling-delay = <0>;
-				thermal-sensors = <&thermal 2>;
-				sustainable-power = <5000>;
-				trips {};
-				cooling-maps {};
-			};
-
-			tzts3: tzts3 {
-				polling-delay-passive = <0>;
-				polling-delay = <0>;
-				thermal-sensors = <&thermal 3>;
-				sustainable-power = <5000>;
-				trips {};
-				cooling-maps {};
-			};
-
-			tzts4: tzts4 {
-				polling-delay-passive = <0>;
-				polling-delay = <0>;
-				thermal-sensors = <&thermal 4>;
-				sustainable-power = <5000>;
-				trips {};
-				cooling-maps {};
-			};
-
-			tzts5: tzts5 {
-				polling-delay-passive = <0>;
-				polling-delay = <0>;
-				thermal-sensors = <&thermal 5>;
-				sustainable-power = <5000>;
-				trips {};
-				cooling-maps {};
-			};
-
-			tztsABB: tztsABB {
-				polling-delay-passive = <0>;
-				polling-delay = <0>;
-				thermal-sensors = <&thermal 6>;
-				sustainable-power = <5000>;
-				trips {};
-				cooling-maps {};
-			};
-		};
-
->>>>>>> 18a1ee9d
 		pwm0: pwm@1100e000 {
 			compatible = "mediatek,mt8183-disp-pwm";
 			reg = <0 0x1100e000 0 0x1000>;
