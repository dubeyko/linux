// SPDX-License-Identifier: GPL-2.0-only
/*
 * Copyright (C) 2015 - ARM Ltd
 * Author: Marc Zyngier <marc.zyngier@arm.com>
 */

#include <hyp/switch.h>
#include <hyp/sysreg-sr.h>

#include <linux/arm-smccc.h>
#include <linux/kvm_host.h>
#include <linux/types.h>
#include <linux/jump_label.h>
#include <uapi/linux/psci.h>

#include <kvm/arm_psci.h>

#include <asm/barrier.h>
#include <asm/cpufeature.h>
#include <asm/kprobes.h>
#include <asm/kvm_asm.h>
#include <asm/kvm_emulate.h>
#include <asm/kvm_hyp.h>
#include <asm/kvm_mmu.h>
#include <asm/fpsimd.h>
#include <asm/debug-monitors.h>
#include <asm/processor.h>

#include <nvhe/mem_protect.h>

/* Non-VHE specific context */
DEFINE_PER_CPU(struct kvm_host_data, kvm_host_data);
DEFINE_PER_CPU(struct kvm_cpu_context, kvm_hyp_ctxt);
DEFINE_PER_CPU(unsigned long, kvm_hyp_vector);

extern void kvm_nvhe_prepare_backtrace(unsigned long fp, unsigned long pc);

static void __activate_cptr_traps(struct kvm_vcpu *vcpu)
{
	u64 val = CPTR_EL2_TAM;	/* Same bit irrespective of E2H */

<<<<<<< HEAD
	if (has_hvhe()) {
		val |= CPACR_EL1_TTA;

=======
	if (!guest_owns_fp_regs())
		__activate_traps_fpsimd32(vcpu);

	if (has_hvhe()) {
		val |= CPACR_EL1_TTA;

>>>>>>> fe0fb583
		if (guest_owns_fp_regs()) {
			val |= CPACR_EL1_FPEN;
			if (vcpu_has_sve(vcpu))
				val |= CPACR_EL1_ZEN;
		}
<<<<<<< HEAD
	} else {
		val |= CPTR_EL2_TTA | CPTR_NVHE_EL2_RES1;

		/*
		 * Always trap SME since it's not supported in KVM.
		 * TSM is RES1 if SME isn't implemented.
		 */
		val |= CPTR_EL2_TSM;

		if (!vcpu_has_sve(vcpu) || !guest_owns_fp_regs())
			val |= CPTR_EL2_TZ;

		if (!guest_owns_fp_regs())
			val |= CPTR_EL2_TFP;
=======

		write_sysreg(val, cpacr_el1);
	} else {
		val |= CPTR_EL2_TTA | CPTR_NVHE_EL2_RES1;

		/*
		 * Always trap SME since it's not supported in KVM.
		 * TSM is RES1 if SME isn't implemented.
		 */
		val |= CPTR_EL2_TSM;

		if (!vcpu_has_sve(vcpu) || !guest_owns_fp_regs())
			val |= CPTR_EL2_TZ;

		if (!guest_owns_fp_regs())
			val |= CPTR_EL2_TFP;

		write_sysreg(val, cptr_el2);
	}
}

static void __deactivate_cptr_traps(struct kvm_vcpu *vcpu)
{
	if (has_hvhe()) {
		u64 val = CPACR_EL1_FPEN;

		if (cpus_have_final_cap(ARM64_SVE))
			val |= CPACR_EL1_ZEN;
		if (cpus_have_final_cap(ARM64_SME))
			val |= CPACR_EL1_SMEN;

		write_sysreg(val, cpacr_el1);
	} else {
		u64 val = CPTR_NVHE_EL2_RES1;

		if (!cpus_have_final_cap(ARM64_SVE))
			val |= CPTR_EL2_TZ;
		if (!cpus_have_final_cap(ARM64_SME))
			val |= CPTR_EL2_TSM;

		write_sysreg(val, cptr_el2);
>>>>>>> fe0fb583
	}
}

static void __activate_traps(struct kvm_vcpu *vcpu)
{
	___activate_traps(vcpu, vcpu->arch.hcr_el2);
	__activate_traps_common(vcpu);
	__activate_cptr_traps(vcpu);

<<<<<<< HEAD
	if (!guest_owns_fp_regs())
		__activate_traps_fpsimd32(vcpu);

	kvm_write_cptr_el2(val);
}

static void __activate_traps(struct kvm_vcpu *vcpu)
{
	___activate_traps(vcpu, vcpu->arch.hcr_el2);
	__activate_traps_common(vcpu);
	__activate_cptr_traps(vcpu);

=======
>>>>>>> fe0fb583
	write_sysreg(__this_cpu_read(kvm_hyp_vector), vbar_el2);

	if (cpus_have_final_cap(ARM64_WORKAROUND_SPECULATIVE_AT)) {
		struct kvm_cpu_context *ctxt = &vcpu->arch.ctxt;

		isb();
		/*
		 * At this stage, and thanks to the above isb(), S2 is
		 * configured and enabled. We can now restore the guest's S1
		 * configuration: SCTLR, and only then TCR.
		 */
		write_sysreg_el1(ctxt_sys_reg(ctxt, SCTLR_EL1),	SYS_SCTLR);
		isb();
		write_sysreg_el1(ctxt_sys_reg(ctxt, TCR_EL1),	SYS_TCR);
	}
}

static void __deactivate_traps(struct kvm_vcpu *vcpu)
{
	extern char __kvm_hyp_host_vector[];

	___deactivate_traps(vcpu);

	if (cpus_have_final_cap(ARM64_WORKAROUND_SPECULATIVE_AT)) {
		u64 val;

		/*
		 * Set the TCR and SCTLR registers in the exact opposite
		 * sequence as __activate_traps (first prevent walks,
		 * then force the MMU on). A generous sprinkling of isb()
		 * ensure that things happen in this exact order.
		 */
		val = read_sysreg_el1(SYS_TCR);
		write_sysreg_el1(val | TCR_EPD1_MASK | TCR_EPD0_MASK, SYS_TCR);
		isb();
		val = read_sysreg_el1(SYS_SCTLR);
		write_sysreg_el1(val | SCTLR_ELx_M, SYS_SCTLR);
		isb();
	}

	__deactivate_traps_common(vcpu);

	write_sysreg(this_cpu_ptr(&kvm_init_params)->hcr_el2, hcr_el2);

	__deactivate_cptr_traps(vcpu);
	write_sysreg(__kvm_hyp_host_vector, vbar_el2);
}

/* Save VGICv3 state on non-VHE systems */
static void __hyp_vgic_save_state(struct kvm_vcpu *vcpu)
{
	if (static_branch_unlikely(&kvm_vgic_global_state.gicv3_cpuif)) {
		__vgic_v3_save_state(&vcpu->arch.vgic_cpu.vgic_v3);
		__vgic_v3_deactivate_traps(&vcpu->arch.vgic_cpu.vgic_v3);
	}
}

/* Restore VGICv3 state on non-VHE systems */
static void __hyp_vgic_restore_state(struct kvm_vcpu *vcpu)
{
	if (static_branch_unlikely(&kvm_vgic_global_state.gicv3_cpuif)) {
		__vgic_v3_activate_traps(&vcpu->arch.vgic_cpu.vgic_v3);
		__vgic_v3_restore_state(&vcpu->arch.vgic_cpu.vgic_v3);
	}
}

/*
 * Disable host events, enable guest events
 */
#ifdef CONFIG_HW_PERF_EVENTS
static bool __pmu_switch_to_guest(struct kvm_vcpu *vcpu)
{
	struct kvm_pmu_events *pmu = &vcpu->arch.pmu.events;

	if (pmu->events_host)
		write_sysreg(pmu->events_host, pmcntenclr_el0);

	if (pmu->events_guest)
		write_sysreg(pmu->events_guest, pmcntenset_el0);

	return (pmu->events_host || pmu->events_guest);
}

/*
 * Disable guest events, enable host events
 */
static void __pmu_switch_to_host(struct kvm_vcpu *vcpu)
{
	struct kvm_pmu_events *pmu = &vcpu->arch.pmu.events;

	if (pmu->events_guest)
		write_sysreg(pmu->events_guest, pmcntenclr_el0);

	if (pmu->events_host)
		write_sysreg(pmu->events_host, pmcntenset_el0);
}
#else
#define __pmu_switch_to_guest(v)	({ false; })
#define __pmu_switch_to_host(v)		do {} while (0)
#endif

/*
 * Handler for protected VM MSR, MRS or System instruction execution in AArch64.
 *
 * Returns true if the hypervisor has handled the exit, and control should go
 * back to the guest, or false if it hasn't.
 */
static bool kvm_handle_pvm_sys64(struct kvm_vcpu *vcpu, u64 *exit_code)
{
	/*
	 * Make sure we handle the exit for workarounds before the pKVM
	 * handling, as the latter could decide to UNDEF.
	 */
	return (kvm_hyp_handle_sysreg(vcpu, exit_code) ||
		kvm_handle_pvm_sysreg(vcpu, exit_code));
}

static const exit_handler_fn hyp_exit_handlers[] = {
	[0 ... ESR_ELx_EC_MAX]		= NULL,
	[ESR_ELx_EC_CP15_32]		= kvm_hyp_handle_cp15_32,
	[ESR_ELx_EC_SYS64]		= kvm_hyp_handle_sysreg,
	[ESR_ELx_EC_SVE]		= kvm_hyp_handle_fpsimd,
	[ESR_ELx_EC_FP_ASIMD]		= kvm_hyp_handle_fpsimd,
	[ESR_ELx_EC_IABT_LOW]		= kvm_hyp_handle_iabt_low,
	[ESR_ELx_EC_DABT_LOW]		= kvm_hyp_handle_dabt_low,
	[ESR_ELx_EC_WATCHPT_LOW]	= kvm_hyp_handle_watchpt_low,
	[ESR_ELx_EC_MOPS]		= kvm_hyp_handle_mops,
};

static const exit_handler_fn pvm_exit_handlers[] = {
	[0 ... ESR_ELx_EC_MAX]		= NULL,
	[ESR_ELx_EC_SYS64]		= kvm_handle_pvm_sys64,
	[ESR_ELx_EC_SVE]		= kvm_handle_pvm_restricted,
	[ESR_ELx_EC_FP_ASIMD]		= kvm_hyp_handle_fpsimd,
	[ESR_ELx_EC_IABT_LOW]		= kvm_hyp_handle_iabt_low,
	[ESR_ELx_EC_DABT_LOW]		= kvm_hyp_handle_dabt_low,
	[ESR_ELx_EC_WATCHPT_LOW]	= kvm_hyp_handle_watchpt_low,
	[ESR_ELx_EC_MOPS]		= kvm_hyp_handle_mops,
};

static const exit_handler_fn *kvm_get_exit_handler_array(struct kvm_vcpu *vcpu)
{
	if (unlikely(vcpu_is_protected(vcpu)))
		return pvm_exit_handlers;

	return hyp_exit_handlers;
}

static inline bool fixup_guest_exit(struct kvm_vcpu *vcpu, u64 *exit_code)
{
	const exit_handler_fn *handlers = kvm_get_exit_handler_array(vcpu);

	synchronize_vcpu_pstate(vcpu, exit_code);

	/*
	 * Some guests (e.g., protected VMs) are not be allowed to run in
	 * AArch32.  The ARMv8 architecture does not give the hypervisor a
	 * mechanism to prevent a guest from dropping to AArch32 EL0 if
	 * implemented by the CPU. If the hypervisor spots a guest in such a
	 * state ensure it is handled, and don't trust the host to spot or fix
	 * it.  The check below is based on the one in
	 * kvm_arch_vcpu_ioctl_run().
	 */
	if (unlikely(vcpu_is_protected(vcpu) && vcpu_mode_is_32bit(vcpu))) {
		/*
		 * As we have caught the guest red-handed, decide that it isn't
		 * fit for purpose anymore by making the vcpu invalid. The VMM
		 * can try and fix it by re-initializing the vcpu with
		 * KVM_ARM_VCPU_INIT, however, this is likely not possible for
		 * protected VMs.
		 */
		vcpu_clear_flag(vcpu, VCPU_INITIALIZED);
		*exit_code &= BIT(ARM_EXIT_WITH_SERROR_BIT);
		*exit_code |= ARM_EXCEPTION_IL;
	}

	return __fixup_guest_exit(vcpu, exit_code, handlers);
}

/* Switch to the guest for legacy non-VHE systems */
int __kvm_vcpu_run(struct kvm_vcpu *vcpu)
{
	struct kvm_cpu_context *host_ctxt;
	struct kvm_cpu_context *guest_ctxt;
	struct kvm_s2_mmu *mmu;
	bool pmu_switch_needed;
	u64 exit_code;

	/*
	 * Having IRQs masked via PMR when entering the guest means the GIC
	 * will not signal the CPU of interrupts of lower priority, and the
	 * only way to get out will be via guest exceptions.
	 * Naturally, we want to avoid this.
	 */
	if (system_uses_irq_prio_masking()) {
		gic_write_pmr(GIC_PRIO_IRQON | GIC_PRIO_PSR_I_SET);
		pmr_sync();
	}

	host_ctxt = host_data_ptr(host_ctxt);
	host_ctxt->__hyp_running_vcpu = vcpu;
	guest_ctxt = &vcpu->arch.ctxt;

	pmu_switch_needed = __pmu_switch_to_guest(vcpu);

	__sysreg_save_state_nvhe(host_ctxt);
	/*
	 * We must flush and disable the SPE buffer for nVHE, as
	 * the translation regime(EL1&0) is going to be loaded with
	 * that of the guest. And we must do this before we change the
	 * translation regime to EL2 (via MDCR_EL2_E2PB == 0) and
	 * before we load guest Stage1.
	 */
	__debug_save_host_buffers_nvhe(vcpu);

	/*
	 * We're about to restore some new MMU state. Make sure
	 * ongoing page-table walks that have started before we
	 * trapped to EL2 have completed. This also synchronises the
	 * above disabling of SPE and TRBE.
	 *
	 * See DDI0487I.a D8.1.5 "Out-of-context translation regimes",
	 * rule R_LFHQG and subsequent information statements.
	 */
	dsb(nsh);

	__kvm_adjust_pc(vcpu);

	/*
	 * We must restore the 32-bit state before the sysregs, thanks
	 * to erratum #852523 (Cortex-A57) or #853709 (Cortex-A72).
	 *
	 * Also, and in order to be able to deal with erratum #1319537 (A57)
	 * and #1319367 (A72), we must ensure that all VM-related sysreg are
	 * restored before we enable S2 translation.
	 */
	__sysreg32_restore_state(vcpu);
	__sysreg_restore_state_nvhe(guest_ctxt);

	mmu = kern_hyp_va(vcpu->arch.hw_mmu);
	__load_stage2(mmu, kern_hyp_va(mmu->arch));
	__activate_traps(vcpu);

	__hyp_vgic_restore_state(vcpu);
	__timer_enable_traps(vcpu);

	__debug_switch_to_guest(vcpu);

	do {
		/* Jump in the fire! */
		exit_code = __guest_enter(vcpu);

		/* And we're baaack! */
	} while (fixup_guest_exit(vcpu, &exit_code));

	__sysreg_save_state_nvhe(guest_ctxt);
	__sysreg32_save_state(vcpu);
	__timer_disable_traps(vcpu);
	__hyp_vgic_save_state(vcpu);

	/*
	 * Same thing as before the guest run: we're about to switch
	 * the MMU context, so let's make sure we don't have any
	 * ongoing EL1&0 translations.
	 */
	dsb(nsh);

	__deactivate_traps(vcpu);
	__load_host_stage2();

	__sysreg_restore_state_nvhe(host_ctxt);

	if (guest_owns_fp_regs())
		__fpsimd_save_fpexc32(vcpu);

	__debug_switch_to_host(vcpu);
	/*
	 * This must come after restoring the host sysregs, since a non-VHE
	 * system may enable SPE here and make use of the TTBRs.
	 */
	__debug_restore_host_buffers_nvhe(vcpu);

	if (pmu_switch_needed)
		__pmu_switch_to_host(vcpu);

	/* Returning to host will clear PSR.I, remask PMR if needed */
	if (system_uses_irq_prio_masking())
		gic_write_pmr(GIC_PRIO_IRQOFF);

	host_ctxt->__hyp_running_vcpu = NULL;

	return exit_code;
}

asmlinkage void __noreturn hyp_panic(void)
{
	u64 spsr = read_sysreg_el2(SYS_SPSR);
	u64 elr = read_sysreg_el2(SYS_ELR);
	u64 par = read_sysreg_par();
	struct kvm_cpu_context *host_ctxt;
	struct kvm_vcpu *vcpu;

	host_ctxt = host_data_ptr(host_ctxt);
	vcpu = host_ctxt->__hyp_running_vcpu;

	if (vcpu) {
		__timer_disable_traps(vcpu);
		__deactivate_traps(vcpu);
		__load_host_stage2();
		__sysreg_restore_state_nvhe(host_ctxt);
	}

	/* Prepare to dump kvm nvhe hyp stacktrace */
	kvm_nvhe_prepare_backtrace((unsigned long)__builtin_frame_address(0),
				   _THIS_IP_);

	__hyp_do_panic(host_ctxt, spsr, elr, par);
	unreachable();
}

asmlinkage void __noreturn hyp_panic_bad_stack(void)
{
	hyp_panic();
}

asmlinkage void kvm_unexpected_el2_exception(void)
{
	__kvm_unexpected_el2_exception();
}<|MERGE_RESOLUTION|>--- conflicted
+++ resolved
@@ -39,24 +39,19 @@
 {
 	u64 val = CPTR_EL2_TAM;	/* Same bit irrespective of E2H */
 
-<<<<<<< HEAD
+	if (!guest_owns_fp_regs())
+		__activate_traps_fpsimd32(vcpu);
+
 	if (has_hvhe()) {
 		val |= CPACR_EL1_TTA;
 
-=======
-	if (!guest_owns_fp_regs())
-		__activate_traps_fpsimd32(vcpu);
-
-	if (has_hvhe()) {
-		val |= CPACR_EL1_TTA;
-
->>>>>>> fe0fb583
 		if (guest_owns_fp_regs()) {
 			val |= CPACR_EL1_FPEN;
 			if (vcpu_has_sve(vcpu))
 				val |= CPACR_EL1_ZEN;
 		}
-<<<<<<< HEAD
+
+		write_sysreg(val, cpacr_el1);
 	} else {
 		val |= CPTR_EL2_TTA | CPTR_NVHE_EL2_RES1;
 
@@ -71,23 +66,6 @@
 
 		if (!guest_owns_fp_regs())
 			val |= CPTR_EL2_TFP;
-=======
-
-		write_sysreg(val, cpacr_el1);
-	} else {
-		val |= CPTR_EL2_TTA | CPTR_NVHE_EL2_RES1;
-
-		/*
-		 * Always trap SME since it's not supported in KVM.
-		 * TSM is RES1 if SME isn't implemented.
-		 */
-		val |= CPTR_EL2_TSM;
-
-		if (!vcpu_has_sve(vcpu) || !guest_owns_fp_regs())
-			val |= CPTR_EL2_TZ;
-
-		if (!guest_owns_fp_regs())
-			val |= CPTR_EL2_TFP;
 
 		write_sysreg(val, cptr_el2);
 	}
@@ -113,7 +91,6 @@
 			val |= CPTR_EL2_TSM;
 
 		write_sysreg(val, cptr_el2);
->>>>>>> fe0fb583
 	}
 }
 
@@ -123,21 +100,6 @@
 	__activate_traps_common(vcpu);
 	__activate_cptr_traps(vcpu);
 
-<<<<<<< HEAD
-	if (!guest_owns_fp_regs())
-		__activate_traps_fpsimd32(vcpu);
-
-	kvm_write_cptr_el2(val);
-}
-
-static void __activate_traps(struct kvm_vcpu *vcpu)
-{
-	___activate_traps(vcpu, vcpu->arch.hcr_el2);
-	__activate_traps_common(vcpu);
-	__activate_cptr_traps(vcpu);
-
-=======
->>>>>>> fe0fb583
 	write_sysreg(__this_cpu_read(kvm_hyp_vector), vbar_el2);
 
 	if (cpus_have_final_cap(ARM64_WORKAROUND_SPECULATIVE_AT)) {
