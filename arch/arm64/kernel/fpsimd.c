--- conflicted
+++ resolved
@@ -1535,8 +1535,6 @@
 	task->thread.kernel_fpsimd_cpu = smp_processor_id();
 }
 
-<<<<<<< HEAD
-=======
 /*
  * Invalidate any task's FPSIMD state that is present on this cpu.
  * The FPSIMD context should be acquired with get_cpu_fpsimd_context()
@@ -1558,7 +1556,6 @@
 	set_thread_flag(TIF_FOREIGN_FPSTATE);
 }
 
->>>>>>> 0c383648
 void fpsimd_thread_switch(struct task_struct *next)
 {
 	bool wrong_task, wrong_cpu;
@@ -1576,11 +1573,7 @@
 
 	if (test_tsk_thread_flag(next, TIF_KERNEL_FPSTATE)) {
 		fpsimd_load_kernel_state(next);
-<<<<<<< HEAD
-		set_tsk_thread_flag(next, TIF_FOREIGN_FPSTATE);
-=======
 		fpsimd_flush_cpu_state();
->>>>>>> 0c383648
 	} else {
 		/*
 		 * Fix up TIF_FOREIGN_FPSTATE to correctly describe next's
