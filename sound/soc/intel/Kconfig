config SND_SOC_INTEL_SST_TOPLEVEL
	bool "Intel ASoC SST drivers"
	default y
	depends on X86 || COMPILE_TEST
	select SND_SOC_INTEL_MACH
	help
	  Intel ASoC SST Platform Drivers. If you have a Intel machine that
	  has an audio controller with a DSP and I2S or DMIC port, then
	  enable this option by saying Y

	  Note that the answer to this question doesn't directly affect the
	  kernel: saying N will just cause the configurator to skip all
	  the questions about Intel SST drivers.

if SND_SOC_INTEL_SST_TOPLEVEL

config SND_SST_IPC
	tristate
	# This option controls the IPC core for HiFi2 platforms

config SND_SST_IPC_PCI
	tristate
	select SND_SST_IPC
	# This option controls the PCI-based IPC for HiFi2 platforms
	#  (Medfield, Merrifield).

config SND_SST_IPC_ACPI
	tristate
	select SND_SST_IPC
	# This option controls the ACPI-based IPC for HiFi2 platforms
	# (Baytrail, Cherrytrail)

config SND_SOC_INTEL_SST_ACPI
	tristate
	# This option controls ACPI-based probing on
	# Haswell/Broadwell/Baytrail legacy and will be set
	# when these platforms are enabled

config SND_SOC_INTEL_SST
	tristate

config SND_SOC_INTEL_SST_FIRMWARE
	tristate
	select DW_DMAC_CORE
	# This option controls firmware download on
	# Haswell/Broadwell/Baytrail legacy and will be set
	# when these platforms are enabled

config SND_SOC_INTEL_HASWELL
	tristate "Haswell/Broadwell Platforms"
	depends on SND_DMA_SGBUF
	depends on DMADEVICES && ACPI
	select SND_SOC_INTEL_SST
	select SND_SOC_INTEL_SST_ACPI
	select SND_SOC_INTEL_SST_FIRMWARE
	select SND_SOC_ACPI_INTEL_MATCH
	help
	  If you have a Intel Haswell or Broadwell platform connected to
	  an I2S codec, then enable this option by saying Y or m. This is
	  typically used for Chromebooks. This is a recommended option.

config SND_SOC_INTEL_BAYTRAIL
	tristate "Baytrail (legacy) Platforms"
	depends on DMADEVICES && ACPI
	select SND_SOC_INTEL_SST
	select SND_SOC_INTEL_SST_ACPI
	select SND_SOC_INTEL_SST_FIRMWARE
	select SND_SOC_ACPI_INTEL_MATCH
	help
	  If you have a Intel Baytrail platform connected to an I2S codec,
	  then enable this option by saying Y or m. This was typically used
	  for Baytrail Chromebooks but this option is now deprecated and is
	  not recommended, use SND_SST_ATOM_HIFI2_PLATFORM instead.

config SND_SST_ATOM_HIFI2_PLATFORM_PCI
	tristate "PCI HiFi2 (Medfield, Merrifield) Platforms"
	depends on X86 && PCI
	select SND_SST_IPC_PCI
	select SND_SOC_COMPRESS
<<<<<<< HEAD
	select SND_SOC_INTEL_COMMON
=======
>>>>>>> 8f05b9c6
	help
	  If you have a Intel Medfield or Merrifield/Edison platform, then
	  enable this option by saying Y or m. Distros will typically not
	  enable this option: Medfield devices are not available to
	  developers and while Merrifield/Edison can run a mainline kernel with
	  limited functionality it will require a firmware file which
	  is not in the standard firmware tree

config SND_SST_ATOM_HIFI2_PLATFORM
	tristate "ACPI HiFi2 (Baytrail, Cherrytrail) Platforms"
	depends on X86 && ACPI
	select SND_SST_IPC_ACPI
	select SND_SOC_COMPRESS
	select SND_SOC_ACPI_INTEL_MATCH
	select IOSF_MBI
	help
	  If you have a Intel Baytrail or Cherrytrail platform with an I2S
	  codec, then enable this option by saying Y or m. This is a
	  recommended option

config SND_SOC_INTEL_SKYLAKE
	tristate "SKL/BXT/KBL/GLK/CNL... Platforms"
	depends on PCI && ACPI
	select SND_HDA_EXT_CORE
	select SND_HDA_DSP_LOADER
	select SND_SOC_TOPOLOGY
	select SND_SOC_INTEL_SST
	select SND_SOC_ACPI_INTEL_MATCH
	help
	  If you have a Intel Skylake/Broxton/ApolloLake/KabyLake/
	  GeminiLake or CannonLake platform with the DSP enabled in the BIOS
	  then enable this option by saying Y or m.

config SND_SOC_ACPI_INTEL_MATCH
	tristate
	select SND_SOC_ACPI if ACPI
	# this option controls the compilation of ACPI matching tables and
	# helpers and is not meant to be selected by the user.

endif ## SND_SOC_INTEL_SST_TOPLEVEL

# ASoC codec drivers
source "sound/soc/intel/boards/Kconfig"<|MERGE_RESOLUTION|>--- conflicted
+++ resolved
@@ -77,10 +77,6 @@
 	depends on X86 && PCI
 	select SND_SST_IPC_PCI
 	select SND_SOC_COMPRESS
-<<<<<<< HEAD
-	select SND_SOC_INTEL_COMMON
-=======
->>>>>>> 8f05b9c6
 	help
 	  If you have a Intel Medfield or Merrifield/Edison platform, then
 	  enable this option by saying Y or m. Distros will typically not
