// SPDX-License-Identifier: GPL-2.0-only
/*
 * auxtrace.c: AUX area trace support
 * Copyright (c) 2013-2015, Intel Corporation.
 */

#include <inttypes.h>
#include <sys/types.h>
#include <sys/mman.h>
#include <stdbool.h>
#include <string.h>
#include <limits.h>
#include <errno.h>

#include <linux/kernel.h>
#include <linux/perf_event.h>
#include <linux/types.h>
#include <linux/bitops.h>
#include <linux/log2.h>
#include <linux/string.h>
#include <linux/time64.h>

#include <sys/param.h>
#include <stdlib.h>
#include <stdio.h>
#include <linux/list.h>
#include <linux/zalloc.h>

#include "config.h"
#include "evlist.h"
#include "dso.h"
#include "map.h"
#include "pmu.h"
#include "evsel.h"
#include "evsel_config.h"
#include "symbol.h"
#include "util/perf_api_probe.h"
#include "util/synthetic-events.h"
#include "thread_map.h"
#include "asm/bug.h"
#include "auxtrace.h"

#include <linux/hash.h>

#include "event.h"
#include "record.h"
#include "session.h"
#include "debug.h"
#include <subcmd/parse-options.h>

#include "cs-etm.h"
#include "intel-pt.h"
#include "intel-bts.h"
#include "arm-spe.h"
#include "hisi-ptt.h"
#include "s390-cpumsf.h"
#include "util/mmap.h"

#include <linux/ctype.h>
#include "symbol/kallsyms.h"
#include <internal/lib.h>
#include "util/sample.h"

/*
 * Make a group from 'leader' to 'last', requiring that the events were not
 * already grouped to a different leader.
 */
static int evlist__regroup(struct evlist *evlist, struct evsel *leader, struct evsel *last)
{
	struct evsel *evsel;
	bool grp;

	if (!evsel__is_group_leader(leader))
		return -EINVAL;

	grp = false;
	evlist__for_each_entry(evlist, evsel) {
		if (grp) {
			if (!(evsel__leader(evsel) == leader ||
			     (evsel__leader(evsel) == evsel &&
			      evsel->core.nr_members <= 1)))
				return -EINVAL;
		} else if (evsel == leader) {
			grp = true;
		}
		if (evsel == last)
			break;
	}

	grp = false;
	evlist__for_each_entry(evlist, evsel) {
		if (grp) {
			if (!evsel__has_leader(evsel, leader)) {
				evsel__set_leader(evsel, leader);
				if (leader->core.nr_members < 1)
					leader->core.nr_members = 1;
				leader->core.nr_members += 1;
			}
		} else if (evsel == leader) {
			grp = true;
		}
		if (evsel == last)
			break;
	}

	return 0;
}

static bool auxtrace__dont_decode(struct perf_session *session)
{
	return !session->itrace_synth_opts ||
	       session->itrace_synth_opts->dont_decode;
}

int auxtrace_mmap__mmap(struct auxtrace_mmap *mm,
			struct auxtrace_mmap_params *mp,
			void *userpg, int fd)
{
	struct perf_event_mmap_page *pc = userpg;

	WARN_ONCE(mm->base, "Uninitialized auxtrace_mmap\n");

	mm->userpg = userpg;
	mm->mask = mp->mask;
	mm->len = mp->len;
	mm->prev = 0;
	mm->idx = mp->idx;
	mm->tid = mp->tid;
	mm->cpu = mp->cpu.cpu;

	if (!mp->len || !mp->mmap_needed) {
		mm->base = NULL;
		return 0;
	}

	pc->aux_offset = mp->offset;
	pc->aux_size = mp->len;

	mm->base = mmap(NULL, mp->len, mp->prot, MAP_SHARED, fd, mp->offset);
	if (mm->base == MAP_FAILED) {
		pr_debug2("failed to mmap AUX area\n");
		mm->base = NULL;
		return -1;
	}

	return 0;
}

void auxtrace_mmap__munmap(struct auxtrace_mmap *mm)
{
	if (mm->base) {
		munmap(mm->base, mm->len);
		mm->base = NULL;
	}
}

void auxtrace_mmap_params__init(struct auxtrace_mmap_params *mp,
				off_t auxtrace_offset,
				unsigned int auxtrace_pages,
				bool auxtrace_overwrite)
{
	if (auxtrace_pages) {
		mp->offset = auxtrace_offset;
		mp->len = auxtrace_pages * (size_t)page_size;
		mp->mask = is_power_of_2(mp->len) ? mp->len - 1 : 0;
		mp->prot = PROT_READ | (auxtrace_overwrite ? 0 : PROT_WRITE);
		pr_debug2("AUX area mmap length %zu\n", mp->len);
	} else {
		mp->len = 0;
	}
}

void auxtrace_mmap_params__set_idx(struct auxtrace_mmap_params *mp,
				   struct evlist *evlist,
				   struct evsel *evsel, int idx)
{
<<<<<<< HEAD
	bool per_cpu = !perf_cpu_map__has_any_cpu_or_is_empty(evlist->core.user_requested_cpus);
=======
	bool per_cpu = !perf_cpu_map__has_any_cpu(evlist->core.user_requested_cpus);
>>>>>>> 0c383648

	mp->mmap_needed = evsel->needs_auxtrace_mmap;

	if (!mp->mmap_needed)
		return;

	mp->idx = idx;

	if (per_cpu) {
		mp->cpu = perf_cpu_map__cpu(evlist->core.all_cpus, idx);
		if (evlist->core.threads)
			mp->tid = perf_thread_map__pid(evlist->core.threads, 0);
		else
			mp->tid = -1;
	} else {
		mp->cpu.cpu = -1;
		mp->tid = perf_thread_map__pid(evlist->core.threads, idx);
	}
}

#define AUXTRACE_INIT_NR_QUEUES	32

static struct auxtrace_queue *auxtrace_alloc_queue_array(unsigned int nr_queues)
{
	struct auxtrace_queue *queue_array;
	unsigned int max_nr_queues, i;

	max_nr_queues = UINT_MAX / sizeof(struct auxtrace_queue);
	if (nr_queues > max_nr_queues)
		return NULL;

	queue_array = calloc(nr_queues, sizeof(struct auxtrace_queue));
	if (!queue_array)
		return NULL;

	for (i = 0; i < nr_queues; i++) {
		INIT_LIST_HEAD(&queue_array[i].head);
		queue_array[i].priv = NULL;
	}

	return queue_array;
}

int auxtrace_queues__init_nr(struct auxtrace_queues *queues, int nr_queues)
{
	queues->nr_queues = nr_queues;
	queues->queue_array = auxtrace_alloc_queue_array(queues->nr_queues);
	if (!queues->queue_array)
		return -ENOMEM;
	return 0;
}

int auxtrace_queues__init(struct auxtrace_queues *queues)
{
	return auxtrace_queues__init_nr(queues, AUXTRACE_INIT_NR_QUEUES);
}

static int auxtrace_queues__grow(struct auxtrace_queues *queues,
				 unsigned int new_nr_queues)
{
	unsigned int nr_queues = queues->nr_queues;
	struct auxtrace_queue *queue_array;
	unsigned int i;

	if (!nr_queues)
		nr_queues = AUXTRACE_INIT_NR_QUEUES;

	while (nr_queues && nr_queues < new_nr_queues)
		nr_queues <<= 1;

	if (nr_queues < queues->nr_queues || nr_queues < new_nr_queues)
		return -EINVAL;

	queue_array = auxtrace_alloc_queue_array(nr_queues);
	if (!queue_array)
		return -ENOMEM;

	for (i = 0; i < queues->nr_queues; i++) {
		list_splice_tail(&queues->queue_array[i].head,
				 &queue_array[i].head);
		queue_array[i].tid = queues->queue_array[i].tid;
		queue_array[i].cpu = queues->queue_array[i].cpu;
		queue_array[i].set = queues->queue_array[i].set;
		queue_array[i].priv = queues->queue_array[i].priv;
	}

	queues->nr_queues = nr_queues;
	queues->queue_array = queue_array;

	return 0;
}

static void *auxtrace_copy_data(u64 size, struct perf_session *session)
{
	int fd = perf_data__fd(session->data);
	void *p;
	ssize_t ret;

	if (size > SSIZE_MAX)
		return NULL;

	p = malloc(size);
	if (!p)
		return NULL;

	ret = readn(fd, p, size);
	if (ret != (ssize_t)size) {
		free(p);
		return NULL;
	}

	return p;
}

static int auxtrace_queues__queue_buffer(struct auxtrace_queues *queues,
					 unsigned int idx,
					 struct auxtrace_buffer *buffer)
{
	struct auxtrace_queue *queue;
	int err;

	if (idx >= queues->nr_queues) {
		err = auxtrace_queues__grow(queues, idx + 1);
		if (err)
			return err;
	}

	queue = &queues->queue_array[idx];

	if (!queue->set) {
		queue->set = true;
		queue->tid = buffer->tid;
		queue->cpu = buffer->cpu.cpu;
	}

	buffer->buffer_nr = queues->next_buffer_nr++;

	list_add_tail(&buffer->list, &queue->head);

	queues->new_data = true;
	queues->populated = true;

	return 0;
}

/* Limit buffers to 32MiB on 32-bit */
#define BUFFER_LIMIT_FOR_32_BIT (32 * 1024 * 1024)

static int auxtrace_queues__split_buffer(struct auxtrace_queues *queues,
					 unsigned int idx,
					 struct auxtrace_buffer *buffer)
{
	u64 sz = buffer->size;
	bool consecutive = false;
	struct auxtrace_buffer *b;
	int err;

	while (sz > BUFFER_LIMIT_FOR_32_BIT) {
		b = memdup(buffer, sizeof(struct auxtrace_buffer));
		if (!b)
			return -ENOMEM;
		b->size = BUFFER_LIMIT_FOR_32_BIT;
		b->consecutive = consecutive;
		err = auxtrace_queues__queue_buffer(queues, idx, b);
		if (err) {
			auxtrace_buffer__free(b);
			return err;
		}
		buffer->data_offset += BUFFER_LIMIT_FOR_32_BIT;
		sz -= BUFFER_LIMIT_FOR_32_BIT;
		consecutive = true;
	}

	buffer->size = sz;
	buffer->consecutive = consecutive;

	return 0;
}

static bool filter_cpu(struct perf_session *session, struct perf_cpu cpu)
{
	unsigned long *cpu_bitmap = session->itrace_synth_opts->cpu_bitmap;

	return cpu_bitmap && cpu.cpu != -1 && !test_bit(cpu.cpu, cpu_bitmap);
}

static int auxtrace_queues__add_buffer(struct auxtrace_queues *queues,
				       struct perf_session *session,
				       unsigned int idx,
				       struct auxtrace_buffer *buffer,
				       struct auxtrace_buffer **buffer_ptr)
{
	int err = -ENOMEM;

	if (filter_cpu(session, buffer->cpu))
		return 0;

	buffer = memdup(buffer, sizeof(*buffer));
	if (!buffer)
		return -ENOMEM;

	if (session->one_mmap) {
		buffer->data = buffer->data_offset - session->one_mmap_offset +
			       session->one_mmap_addr;
	} else if (perf_data__is_pipe(session->data)) {
		buffer->data = auxtrace_copy_data(buffer->size, session);
		if (!buffer->data)
			goto out_free;
		buffer->data_needs_freeing = true;
	} else if (BITS_PER_LONG == 32 &&
		   buffer->size > BUFFER_LIMIT_FOR_32_BIT) {
		err = auxtrace_queues__split_buffer(queues, idx, buffer);
		if (err)
			goto out_free;
	}

	err = auxtrace_queues__queue_buffer(queues, idx, buffer);
	if (err)
		goto out_free;

	/* FIXME: Doesn't work for split buffer */
	if (buffer_ptr)
		*buffer_ptr = buffer;

	return 0;

out_free:
	auxtrace_buffer__free(buffer);
	return err;
}

int auxtrace_queues__add_event(struct auxtrace_queues *queues,
			       struct perf_session *session,
			       union perf_event *event, off_t data_offset,
			       struct auxtrace_buffer **buffer_ptr)
{
	struct auxtrace_buffer buffer = {
		.pid = -1,
		.tid = event->auxtrace.tid,
		.cpu = { event->auxtrace.cpu },
		.data_offset = data_offset,
		.offset = event->auxtrace.offset,
		.reference = event->auxtrace.reference,
		.size = event->auxtrace.size,
	};
	unsigned int idx = event->auxtrace.idx;

	return auxtrace_queues__add_buffer(queues, session, idx, &buffer,
					   buffer_ptr);
}

static int auxtrace_queues__add_indexed_event(struct auxtrace_queues *queues,
					      struct perf_session *session,
					      off_t file_offset, size_t sz)
{
	union perf_event *event;
	int err;
	char buf[PERF_SAMPLE_MAX_SIZE];

	err = perf_session__peek_event(session, file_offset, buf,
				       PERF_SAMPLE_MAX_SIZE, &event, NULL);
	if (err)
		return err;

	if (event->header.type == PERF_RECORD_AUXTRACE) {
		if (event->header.size < sizeof(struct perf_record_auxtrace) ||
		    event->header.size != sz) {
			err = -EINVAL;
			goto out;
		}
		file_offset += event->header.size;
		err = auxtrace_queues__add_event(queues, session, event,
						 file_offset, NULL);
	}
out:
	return err;
}

void auxtrace_queues__free(struct auxtrace_queues *queues)
{
	unsigned int i;

	for (i = 0; i < queues->nr_queues; i++) {
		while (!list_empty(&queues->queue_array[i].head)) {
			struct auxtrace_buffer *buffer;

			buffer = list_entry(queues->queue_array[i].head.next,
					    struct auxtrace_buffer, list);
			list_del_init(&buffer->list);
			auxtrace_buffer__free(buffer);
		}
	}

	zfree(&queues->queue_array);
	queues->nr_queues = 0;
}

static void auxtrace_heapify(struct auxtrace_heap_item *heap_array,
			     unsigned int pos, unsigned int queue_nr,
			     u64 ordinal)
{
	unsigned int parent;

	while (pos) {
		parent = (pos - 1) >> 1;
		if (heap_array[parent].ordinal <= ordinal)
			break;
		heap_array[pos] = heap_array[parent];
		pos = parent;
	}
	heap_array[pos].queue_nr = queue_nr;
	heap_array[pos].ordinal = ordinal;
}

int auxtrace_heap__add(struct auxtrace_heap *heap, unsigned int queue_nr,
		       u64 ordinal)
{
	struct auxtrace_heap_item *heap_array;

	if (queue_nr >= heap->heap_sz) {
		unsigned int heap_sz = AUXTRACE_INIT_NR_QUEUES;

		while (heap_sz <= queue_nr)
			heap_sz <<= 1;
		heap_array = realloc(heap->heap_array,
				     heap_sz * sizeof(struct auxtrace_heap_item));
		if (!heap_array)
			return -ENOMEM;
		heap->heap_array = heap_array;
		heap->heap_sz = heap_sz;
	}

	auxtrace_heapify(heap->heap_array, heap->heap_cnt++, queue_nr, ordinal);

	return 0;
}

void auxtrace_heap__free(struct auxtrace_heap *heap)
{
	zfree(&heap->heap_array);
	heap->heap_cnt = 0;
	heap->heap_sz = 0;
}

void auxtrace_heap__pop(struct auxtrace_heap *heap)
{
	unsigned int pos, last, heap_cnt = heap->heap_cnt;
	struct auxtrace_heap_item *heap_array;

	if (!heap_cnt)
		return;

	heap->heap_cnt -= 1;

	heap_array = heap->heap_array;

	pos = 0;
	while (1) {
		unsigned int left, right;

		left = (pos << 1) + 1;
		if (left >= heap_cnt)
			break;
		right = left + 1;
		if (right >= heap_cnt) {
			heap_array[pos] = heap_array[left];
			return;
		}
		if (heap_array[left].ordinal < heap_array[right].ordinal) {
			heap_array[pos] = heap_array[left];
			pos = left;
		} else {
			heap_array[pos] = heap_array[right];
			pos = right;
		}
	}

	last = heap_cnt - 1;
	auxtrace_heapify(heap_array, pos, heap_array[last].queue_nr,
			 heap_array[last].ordinal);
}

size_t auxtrace_record__info_priv_size(struct auxtrace_record *itr,
				       struct evlist *evlist)
{
	if (itr)
		return itr->info_priv_size(itr, evlist);
	return 0;
}

static int auxtrace_not_supported(void)
{
	pr_err("AUX area tracing is not supported on this architecture\n");
	return -EINVAL;
}

int auxtrace_record__info_fill(struct auxtrace_record *itr,
			       struct perf_session *session,
			       struct perf_record_auxtrace_info *auxtrace_info,
			       size_t priv_size)
{
	if (itr)
		return itr->info_fill(itr, session, auxtrace_info, priv_size);
	return auxtrace_not_supported();
}

void auxtrace_record__free(struct auxtrace_record *itr)
{
	if (itr)
		itr->free(itr);
}

int auxtrace_record__snapshot_start(struct auxtrace_record *itr)
{
	if (itr && itr->snapshot_start)
		return itr->snapshot_start(itr);
	return 0;
}

int auxtrace_record__snapshot_finish(struct auxtrace_record *itr, bool on_exit)
{
	if (!on_exit && itr && itr->snapshot_finish)
		return itr->snapshot_finish(itr);
	return 0;
}

int auxtrace_record__find_snapshot(struct auxtrace_record *itr, int idx,
				   struct auxtrace_mmap *mm,
				   unsigned char *data, u64 *head, u64 *old)
{
	if (itr && itr->find_snapshot)
		return itr->find_snapshot(itr, idx, mm, data, head, old);
	return 0;
}

int auxtrace_record__options(struct auxtrace_record *itr,
			     struct evlist *evlist,
			     struct record_opts *opts)
{
	if (itr) {
		itr->evlist = evlist;
		return itr->recording_options(itr, evlist, opts);
	}
	return 0;
}

u64 auxtrace_record__reference(struct auxtrace_record *itr)
{
	if (itr)
		return itr->reference(itr);
	return 0;
}

int auxtrace_parse_snapshot_options(struct auxtrace_record *itr,
				    struct record_opts *opts, const char *str)
{
	if (!str)
		return 0;

	/* PMU-agnostic options */
	switch (*str) {
	case 'e':
		opts->auxtrace_snapshot_on_exit = true;
		str++;
		break;
	default:
		break;
	}

	if (itr && itr->parse_snapshot_options)
		return itr->parse_snapshot_options(itr, opts, str);

	pr_err("No AUX area tracing to snapshot\n");
	return -EINVAL;
}

static int evlist__enable_event_idx(struct evlist *evlist, struct evsel *evsel, int idx)
{
<<<<<<< HEAD
	bool per_cpu_mmaps = !perf_cpu_map__has_any_cpu_or_is_empty(evlist->core.user_requested_cpus);
=======
	bool per_cpu_mmaps = !perf_cpu_map__has_any_cpu(evlist->core.user_requested_cpus);
>>>>>>> 0c383648

	if (per_cpu_mmaps) {
		struct perf_cpu evlist_cpu = perf_cpu_map__cpu(evlist->core.all_cpus, idx);
		int cpu_map_idx = perf_cpu_map__idx(evsel->core.cpus, evlist_cpu);

		if (cpu_map_idx == -1)
			return -EINVAL;
		return perf_evsel__enable_cpu(&evsel->core, cpu_map_idx);
	}

	return perf_evsel__enable_thread(&evsel->core, idx);
}

int auxtrace_record__read_finish(struct auxtrace_record *itr, int idx)
{
	struct evsel *evsel;

	if (!itr->evlist || !itr->pmu)
		return -EINVAL;

	evlist__for_each_entry(itr->evlist, evsel) {
		if (evsel->core.attr.type == itr->pmu->type) {
			if (evsel->disabled)
				return 0;
			return evlist__enable_event_idx(itr->evlist, evsel, idx);
		}
	}
	return -EINVAL;
}

/*
 * Event record size is 16-bit which results in a maximum size of about 64KiB.
 * Allow about 4KiB for the rest of the sample record, to give a maximum
 * AUX area sample size of 60KiB.
 */
#define MAX_AUX_SAMPLE_SIZE (60 * 1024)

/* Arbitrary default size if no other default provided */
#define DEFAULT_AUX_SAMPLE_SIZE (4 * 1024)

static int auxtrace_validate_aux_sample_size(struct evlist *evlist,
					     struct record_opts *opts)
{
	struct evsel *evsel;
	bool has_aux_leader = false;
	u32 sz;

	evlist__for_each_entry(evlist, evsel) {
		sz = evsel->core.attr.aux_sample_size;
		if (evsel__is_group_leader(evsel)) {
			has_aux_leader = evsel__is_aux_event(evsel);
			if (sz) {
				if (has_aux_leader)
					pr_err("Cannot add AUX area sampling to an AUX area event\n");
				else
					pr_err("Cannot add AUX area sampling to a group leader\n");
				return -EINVAL;
			}
		}
		if (sz > MAX_AUX_SAMPLE_SIZE) {
			pr_err("AUX area sample size %u too big, max. %d\n",
			       sz, MAX_AUX_SAMPLE_SIZE);
			return -EINVAL;
		}
		if (sz) {
			if (!has_aux_leader) {
				pr_err("Cannot add AUX area sampling because group leader is not an AUX area event\n");
				return -EINVAL;
			}
			evsel__set_sample_bit(evsel, AUX);
			opts->auxtrace_sample_mode = true;
		} else {
			evsel__reset_sample_bit(evsel, AUX);
		}
	}

	if (!opts->auxtrace_sample_mode) {
		pr_err("AUX area sampling requires an AUX area event group leader plus other events to which to add samples\n");
		return -EINVAL;
	}

	if (!perf_can_aux_sample()) {
		pr_err("AUX area sampling is not supported by kernel\n");
		return -EINVAL;
	}

	return 0;
}

int auxtrace_parse_sample_options(struct auxtrace_record *itr,
				  struct evlist *evlist,
				  struct record_opts *opts, const char *str)
{
	struct evsel_config_term *term;
	struct evsel *aux_evsel;
	bool has_aux_sample_size = false;
	bool has_aux_leader = false;
	struct evsel *evsel;
	char *endptr;
	unsigned long sz;

	if (!str)
		goto no_opt;

	if (!itr) {
		pr_err("No AUX area event to sample\n");
		return -EINVAL;
	}

	sz = strtoul(str, &endptr, 0);
	if (*endptr || sz > UINT_MAX) {
		pr_err("Bad AUX area sampling option: '%s'\n", str);
		return -EINVAL;
	}

	if (!sz)
		sz = itr->default_aux_sample_size;

	if (!sz)
		sz = DEFAULT_AUX_SAMPLE_SIZE;

	/* Set aux_sample_size based on --aux-sample option */
	evlist__for_each_entry(evlist, evsel) {
		if (evsel__is_group_leader(evsel)) {
			has_aux_leader = evsel__is_aux_event(evsel);
		} else if (has_aux_leader) {
			evsel->core.attr.aux_sample_size = sz;
		}
	}
no_opt:
	aux_evsel = NULL;
	/* Override with aux_sample_size from config term */
	evlist__for_each_entry(evlist, evsel) {
		if (evsel__is_aux_event(evsel))
			aux_evsel = evsel;
		term = evsel__get_config_term(evsel, AUX_SAMPLE_SIZE);
		if (term) {
			has_aux_sample_size = true;
			evsel->core.attr.aux_sample_size = term->val.aux_sample_size;
			/* If possible, group with the AUX event */
			if (aux_evsel && evsel->core.attr.aux_sample_size)
				evlist__regroup(evlist, aux_evsel, evsel);
		}
	}

	if (!str && !has_aux_sample_size)
		return 0;

	if (!itr) {
		pr_err("No AUX area event to sample\n");
		return -EINVAL;
	}

	return auxtrace_validate_aux_sample_size(evlist, opts);
}

void auxtrace_regroup_aux_output(struct evlist *evlist)
{
	struct evsel *evsel, *aux_evsel = NULL;
	struct evsel_config_term *term;

	evlist__for_each_entry(evlist, evsel) {
		if (evsel__is_aux_event(evsel))
			aux_evsel = evsel;
		term = evsel__get_config_term(evsel, AUX_OUTPUT);
		/* If possible, group with the AUX event */
		if (term && aux_evsel)
			evlist__regroup(evlist, aux_evsel, evsel);
	}
}

struct auxtrace_record *__weak
auxtrace_record__init(struct evlist *evlist __maybe_unused, int *err)
{
	*err = 0;
	return NULL;
}

static int auxtrace_index__alloc(struct list_head *head)
{
	struct auxtrace_index *auxtrace_index;

	auxtrace_index = malloc(sizeof(struct auxtrace_index));
	if (!auxtrace_index)
		return -ENOMEM;

	auxtrace_index->nr = 0;
	INIT_LIST_HEAD(&auxtrace_index->list);

	list_add_tail(&auxtrace_index->list, head);

	return 0;
}

void auxtrace_index__free(struct list_head *head)
{
	struct auxtrace_index *auxtrace_index, *n;

	list_for_each_entry_safe(auxtrace_index, n, head, list) {
		list_del_init(&auxtrace_index->list);
		free(auxtrace_index);
	}
}

static struct auxtrace_index *auxtrace_index__last(struct list_head *head)
{
	struct auxtrace_index *auxtrace_index;
	int err;

	if (list_empty(head)) {
		err = auxtrace_index__alloc(head);
		if (err)
			return NULL;
	}

	auxtrace_index = list_entry(head->prev, struct auxtrace_index, list);

	if (auxtrace_index->nr >= PERF_AUXTRACE_INDEX_ENTRY_COUNT) {
		err = auxtrace_index__alloc(head);
		if (err)
			return NULL;
		auxtrace_index = list_entry(head->prev, struct auxtrace_index,
					    list);
	}

	return auxtrace_index;
}

int auxtrace_index__auxtrace_event(struct list_head *head,
				   union perf_event *event, off_t file_offset)
{
	struct auxtrace_index *auxtrace_index;
	size_t nr;

	auxtrace_index = auxtrace_index__last(head);
	if (!auxtrace_index)
		return -ENOMEM;

	nr = auxtrace_index->nr;
	auxtrace_index->entries[nr].file_offset = file_offset;
	auxtrace_index->entries[nr].sz = event->header.size;
	auxtrace_index->nr += 1;

	return 0;
}

static int auxtrace_index__do_write(int fd,
				    struct auxtrace_index *auxtrace_index)
{
	struct auxtrace_index_entry ent;
	size_t i;

	for (i = 0; i < auxtrace_index->nr; i++) {
		ent.file_offset = auxtrace_index->entries[i].file_offset;
		ent.sz = auxtrace_index->entries[i].sz;
		if (writen(fd, &ent, sizeof(ent)) != sizeof(ent))
			return -errno;
	}
	return 0;
}

int auxtrace_index__write(int fd, struct list_head *head)
{
	struct auxtrace_index *auxtrace_index;
	u64 total = 0;
	int err;

	list_for_each_entry(auxtrace_index, head, list)
		total += auxtrace_index->nr;

	if (writen(fd, &total, sizeof(total)) != sizeof(total))
		return -errno;

	list_for_each_entry(auxtrace_index, head, list) {
		err = auxtrace_index__do_write(fd, auxtrace_index);
		if (err)
			return err;
	}

	return 0;
}

static int auxtrace_index__process_entry(int fd, struct list_head *head,
					 bool needs_swap)
{
	struct auxtrace_index *auxtrace_index;
	struct auxtrace_index_entry ent;
	size_t nr;

	if (readn(fd, &ent, sizeof(ent)) != sizeof(ent))
		return -1;

	auxtrace_index = auxtrace_index__last(head);
	if (!auxtrace_index)
		return -1;

	nr = auxtrace_index->nr;
	if (needs_swap) {
		auxtrace_index->entries[nr].file_offset =
						bswap_64(ent.file_offset);
		auxtrace_index->entries[nr].sz = bswap_64(ent.sz);
	} else {
		auxtrace_index->entries[nr].file_offset = ent.file_offset;
		auxtrace_index->entries[nr].sz = ent.sz;
	}

	auxtrace_index->nr = nr + 1;

	return 0;
}

int auxtrace_index__process(int fd, u64 size, struct perf_session *session,
			    bool needs_swap)
{
	struct list_head *head = &session->auxtrace_index;
	u64 nr;

	if (readn(fd, &nr, sizeof(u64)) != sizeof(u64))
		return -1;

	if (needs_swap)
		nr = bswap_64(nr);

	if (sizeof(u64) + nr * sizeof(struct auxtrace_index_entry) > size)
		return -1;

	while (nr--) {
		int err;

		err = auxtrace_index__process_entry(fd, head, needs_swap);
		if (err)
			return -1;
	}

	return 0;
}

static int auxtrace_queues__process_index_entry(struct auxtrace_queues *queues,
						struct perf_session *session,
						struct auxtrace_index_entry *ent)
{
	return auxtrace_queues__add_indexed_event(queues, session,
						  ent->file_offset, ent->sz);
}

int auxtrace_queues__process_index(struct auxtrace_queues *queues,
				   struct perf_session *session)
{
	struct auxtrace_index *auxtrace_index;
	struct auxtrace_index_entry *ent;
	size_t i;
	int err;

	if (auxtrace__dont_decode(session))
		return 0;

	list_for_each_entry(auxtrace_index, &session->auxtrace_index, list) {
		for (i = 0; i < auxtrace_index->nr; i++) {
			ent = &auxtrace_index->entries[i];
			err = auxtrace_queues__process_index_entry(queues,
								   session,
								   ent);
			if (err)
				return err;
		}
	}
	return 0;
}

struct auxtrace_buffer *auxtrace_buffer__next(struct auxtrace_queue *queue,
					      struct auxtrace_buffer *buffer)
{
	if (buffer) {
		if (list_is_last(&buffer->list, &queue->head))
			return NULL;
		return list_entry(buffer->list.next, struct auxtrace_buffer,
				  list);
	} else {
		if (list_empty(&queue->head))
			return NULL;
		return list_entry(queue->head.next, struct auxtrace_buffer,
				  list);
	}
}

struct auxtrace_queue *auxtrace_queues__sample_queue(struct auxtrace_queues *queues,
						     struct perf_sample *sample,
						     struct perf_session *session)
{
	struct perf_sample_id *sid;
	unsigned int idx;
	u64 id;

	id = sample->id;
	if (!id)
		return NULL;

	sid = evlist__id2sid(session->evlist, id);
	if (!sid)
		return NULL;

	idx = sid->idx;

	if (idx >= queues->nr_queues)
		return NULL;

	return &queues->queue_array[idx];
}

int auxtrace_queues__add_sample(struct auxtrace_queues *queues,
				struct perf_session *session,
				struct perf_sample *sample, u64 data_offset,
				u64 reference)
{
	struct auxtrace_buffer buffer = {
		.pid = -1,
		.data_offset = data_offset,
		.reference = reference,
		.size = sample->aux_sample.size,
	};
	struct perf_sample_id *sid;
	u64 id = sample->id;
	unsigned int idx;

	if (!id)
		return -EINVAL;

	sid = evlist__id2sid(session->evlist, id);
	if (!sid)
		return -ENOENT;

	idx = sid->idx;
	buffer.tid = sid->tid;
	buffer.cpu = sid->cpu;

	return auxtrace_queues__add_buffer(queues, session, idx, &buffer, NULL);
}

struct queue_data {
	bool samples;
	bool events;
};

static int auxtrace_queue_data_cb(struct perf_session *session,
				  union perf_event *event, u64 offset,
				  void *data)
{
	struct queue_data *qd = data;
	struct perf_sample sample;
	int err;

	if (qd->events && event->header.type == PERF_RECORD_AUXTRACE) {
		if (event->header.size < sizeof(struct perf_record_auxtrace))
			return -EINVAL;
		offset += event->header.size;
		return session->auxtrace->queue_data(session, NULL, event,
						     offset);
	}

	if (!qd->samples || event->header.type != PERF_RECORD_SAMPLE)
		return 0;

	err = evlist__parse_sample(session->evlist, event, &sample);
	if (err)
		return err;

	if (!sample.aux_sample.size)
		return 0;

	offset += sample.aux_sample.data - (void *)event;

	return session->auxtrace->queue_data(session, &sample, NULL, offset);
}

int auxtrace_queue_data(struct perf_session *session, bool samples, bool events)
{
	struct queue_data qd = {
		.samples = samples,
		.events = events,
	};

	if (auxtrace__dont_decode(session))
		return 0;

	if (perf_data__is_pipe(session->data))
		return 0;

	if (!session->auxtrace || !session->auxtrace->queue_data)
		return -EINVAL;

	return perf_session__peek_events(session, session->header.data_offset,
					 session->header.data_size,
					 auxtrace_queue_data_cb, &qd);
}

void *auxtrace_buffer__get_data_rw(struct auxtrace_buffer *buffer, int fd, bool rw)
{
	int prot = rw ? PROT_READ | PROT_WRITE : PROT_READ;
	size_t adj = buffer->data_offset & (page_size - 1);
	size_t size = buffer->size + adj;
	off_t file_offset = buffer->data_offset - adj;
	void *addr;

	if (buffer->data)
		return buffer->data;

	addr = mmap(NULL, size, prot, MAP_SHARED, fd, file_offset);
	if (addr == MAP_FAILED)
		return NULL;

	buffer->mmap_addr = addr;
	buffer->mmap_size = size;

	buffer->data = addr + adj;

	return buffer->data;
}

void auxtrace_buffer__put_data(struct auxtrace_buffer *buffer)
{
	if (!buffer->data || !buffer->mmap_addr)
		return;
	munmap(buffer->mmap_addr, buffer->mmap_size);
	buffer->mmap_addr = NULL;
	buffer->mmap_size = 0;
	buffer->data = NULL;
	buffer->use_data = NULL;
}

void auxtrace_buffer__drop_data(struct auxtrace_buffer *buffer)
{
	auxtrace_buffer__put_data(buffer);
	if (buffer->data_needs_freeing) {
		buffer->data_needs_freeing = false;
		zfree(&buffer->data);
		buffer->use_data = NULL;
		buffer->size = 0;
	}
}

void auxtrace_buffer__free(struct auxtrace_buffer *buffer)
{
	auxtrace_buffer__drop_data(buffer);
	free(buffer);
}

void auxtrace_synth_guest_error(struct perf_record_auxtrace_error *auxtrace_error, int type,
				int code, int cpu, pid_t pid, pid_t tid, u64 ip,
				const char *msg, u64 timestamp,
				pid_t machine_pid, int vcpu)
{
	size_t size;

	memset(auxtrace_error, 0, sizeof(struct perf_record_auxtrace_error));

	auxtrace_error->header.type = PERF_RECORD_AUXTRACE_ERROR;
	auxtrace_error->type = type;
	auxtrace_error->code = code;
	auxtrace_error->cpu = cpu;
	auxtrace_error->pid = pid;
	auxtrace_error->tid = tid;
	auxtrace_error->fmt = 1;
	auxtrace_error->ip = ip;
	auxtrace_error->time = timestamp;
	strlcpy(auxtrace_error->msg, msg, MAX_AUXTRACE_ERROR_MSG);
	if (machine_pid) {
		auxtrace_error->fmt = 2;
		auxtrace_error->machine_pid = machine_pid;
		auxtrace_error->vcpu = vcpu;
		size = sizeof(*auxtrace_error);
	} else {
		size = (void *)auxtrace_error->msg - (void *)auxtrace_error +
		       strlen(auxtrace_error->msg) + 1;
	}
	auxtrace_error->header.size = PERF_ALIGN(size, sizeof(u64));
}

void auxtrace_synth_error(struct perf_record_auxtrace_error *auxtrace_error, int type,
			  int code, int cpu, pid_t pid, pid_t tid, u64 ip,
			  const char *msg, u64 timestamp)
{
	auxtrace_synth_guest_error(auxtrace_error, type, code, cpu, pid, tid,
				   ip, msg, timestamp, 0, -1);
}

int perf_event__synthesize_auxtrace_info(struct auxtrace_record *itr,
					 struct perf_tool *tool,
					 struct perf_session *session,
					 perf_event__handler_t process)
{
	union perf_event *ev;
	size_t priv_size;
	int err;

	pr_debug2("Synthesizing auxtrace information\n");
	priv_size = auxtrace_record__info_priv_size(itr, session->evlist);
	ev = zalloc(sizeof(struct perf_record_auxtrace_info) + priv_size);
	if (!ev)
		return -ENOMEM;

	ev->auxtrace_info.header.type = PERF_RECORD_AUXTRACE_INFO;
	ev->auxtrace_info.header.size = sizeof(struct perf_record_auxtrace_info) +
					priv_size;
	err = auxtrace_record__info_fill(itr, session, &ev->auxtrace_info,
					 priv_size);
	if (err)
		goto out_free;

	err = process(tool, ev, NULL, NULL);
out_free:
	free(ev);
	return err;
}

static void unleader_evsel(struct evlist *evlist, struct evsel *leader)
{
	struct evsel *new_leader = NULL;
	struct evsel *evsel;

	/* Find new leader for the group */
	evlist__for_each_entry(evlist, evsel) {
		if (!evsel__has_leader(evsel, leader) || evsel == leader)
			continue;
		if (!new_leader)
			new_leader = evsel;
		evsel__set_leader(evsel, new_leader);
	}

	/* Update group information */
	if (new_leader) {
		zfree(&new_leader->group_name);
		new_leader->group_name = leader->group_name;
		leader->group_name = NULL;

		new_leader->core.nr_members = leader->core.nr_members - 1;
		leader->core.nr_members = 1;
	}
}

static void unleader_auxtrace(struct perf_session *session)
{
	struct evsel *evsel;

	evlist__for_each_entry(session->evlist, evsel) {
		if (auxtrace__evsel_is_auxtrace(session, evsel) &&
		    evsel__is_group_leader(evsel)) {
			unleader_evsel(session->evlist, evsel);
		}
	}
}

int perf_event__process_auxtrace_info(struct perf_session *session,
				      union perf_event *event)
{
	enum auxtrace_type type = event->auxtrace_info.type;
	int err;

	if (dump_trace)
		fprintf(stdout, " type: %u\n", type);

	switch (type) {
	case PERF_AUXTRACE_INTEL_PT:
		err = intel_pt_process_auxtrace_info(event, session);
		break;
	case PERF_AUXTRACE_INTEL_BTS:
		err = intel_bts_process_auxtrace_info(event, session);
		break;
	case PERF_AUXTRACE_ARM_SPE:
		err = arm_spe_process_auxtrace_info(event, session);
		break;
	case PERF_AUXTRACE_CS_ETM:
		err = cs_etm__process_auxtrace_info(event, session);
		break;
	case PERF_AUXTRACE_S390_CPUMSF:
		err = s390_cpumsf_process_auxtrace_info(event, session);
		break;
	case PERF_AUXTRACE_HISI_PTT:
		err = hisi_ptt_process_auxtrace_info(event, session);
		break;
	case PERF_AUXTRACE_UNKNOWN:
	default:
		return -EINVAL;
	}

	if (err)
		return err;

	unleader_auxtrace(session);

	return 0;
}

s64 perf_event__process_auxtrace(struct perf_session *session,
				 union perf_event *event)
{
	s64 err;

	if (dump_trace)
		fprintf(stdout, " size: %#"PRI_lx64"  offset: %#"PRI_lx64"  ref: %#"PRI_lx64"  idx: %u  tid: %d  cpu: %d\n",
			event->auxtrace.size, event->auxtrace.offset,
			event->auxtrace.reference, event->auxtrace.idx,
			event->auxtrace.tid, event->auxtrace.cpu);

	if (auxtrace__dont_decode(session))
		return event->auxtrace.size;

	if (!session->auxtrace || event->header.type != PERF_RECORD_AUXTRACE)
		return -EINVAL;

	err = session->auxtrace->process_auxtrace_event(session, event, session->tool);
	if (err < 0)
		return err;

	return event->auxtrace.size;
}

#define PERF_ITRACE_DEFAULT_PERIOD_TYPE		PERF_ITRACE_PERIOD_NANOSECS
#define PERF_ITRACE_DEFAULT_PERIOD		100000
#define PERF_ITRACE_DEFAULT_CALLCHAIN_SZ	16
#define PERF_ITRACE_MAX_CALLCHAIN_SZ		1024
#define PERF_ITRACE_DEFAULT_LAST_BRANCH_SZ	64
#define PERF_ITRACE_MAX_LAST_BRANCH_SZ		1024

void itrace_synth_opts__set_default(struct itrace_synth_opts *synth_opts,
				    bool no_sample)
{
	synth_opts->branches = true;
	synth_opts->transactions = true;
	synth_opts->ptwrites = true;
	synth_opts->pwr_events = true;
	synth_opts->other_events = true;
	synth_opts->intr_events = true;
	synth_opts->errors = true;
	synth_opts->flc = true;
	synth_opts->llc = true;
	synth_opts->tlb = true;
	synth_opts->mem = true;
	synth_opts->remote_access = true;

	if (no_sample) {
		synth_opts->period_type = PERF_ITRACE_PERIOD_INSTRUCTIONS;
		synth_opts->period = 1;
		synth_opts->calls = true;
	} else {
		synth_opts->instructions = true;
		synth_opts->cycles = true;
		synth_opts->period_type = PERF_ITRACE_DEFAULT_PERIOD_TYPE;
		synth_opts->period = PERF_ITRACE_DEFAULT_PERIOD;
	}
	synth_opts->callchain_sz = PERF_ITRACE_DEFAULT_CALLCHAIN_SZ;
	synth_opts->last_branch_sz = PERF_ITRACE_DEFAULT_LAST_BRANCH_SZ;
	synth_opts->initial_skip = 0;
}

static int get_flag(const char **ptr, unsigned int *flags)
{
	while (1) {
		char c = **ptr;

		if (c >= 'a' && c <= 'z') {
			*flags |= 1 << (c - 'a');
			++*ptr;
			return 0;
		} else if (c == ' ') {
			++*ptr;
			continue;
		} else {
			return -1;
		}
	}
}

static int get_flags(const char **ptr, unsigned int *plus_flags, unsigned int *minus_flags)
{
	while (1) {
		switch (**ptr) {
		case '+':
			++*ptr;
			if (get_flag(ptr, plus_flags))
				return -1;
			break;
		case '-':
			++*ptr;
			if (get_flag(ptr, minus_flags))
				return -1;
			break;
		case ' ':
			++*ptr;
			break;
		default:
			return 0;
		}
	}
}

#define ITRACE_DFLT_LOG_ON_ERROR_SZ 16384

static unsigned int itrace_log_on_error_size(void)
{
	unsigned int sz = 0;

	perf_config_scan("itrace.debug-log-buffer-size", "%u", &sz);
	return sz ?: ITRACE_DFLT_LOG_ON_ERROR_SZ;
}

/*
 * Please check tools/perf/Documentation/perf-script.txt for information
 * about the options parsed here, which is introduced after this cset,
 * when support in 'perf script' for these options is introduced.
 */
int itrace_do_parse_synth_opts(struct itrace_synth_opts *synth_opts,
			       const char *str, int unset)
{
	const char *p;
	char *endptr;
	bool period_type_set = false;
	bool period_set = false;
	bool iy = false;

	synth_opts->set = true;

	if (unset) {
		synth_opts->dont_decode = true;
		return 0;
	}

	if (!str) {
		itrace_synth_opts__set_default(synth_opts,
					       synth_opts->default_no_sample);
		return 0;
	}

	for (p = str; *p;) {
		switch (*p++) {
		case 'i':
		case 'y':
			iy = true;
			if (p[-1] == 'y')
				synth_opts->cycles = true;
			else
				synth_opts->instructions = true;
			while (*p == ' ' || *p == ',')
				p += 1;
			if (isdigit(*p)) {
				synth_opts->period = strtoull(p, &endptr, 10);
				period_set = true;
				p = endptr;
				while (*p == ' ' || *p == ',')
					p += 1;
				switch (*p++) {
				case 'i':
					synth_opts->period_type =
						PERF_ITRACE_PERIOD_INSTRUCTIONS;
					period_type_set = true;
					break;
				case 't':
					synth_opts->period_type =
						PERF_ITRACE_PERIOD_TICKS;
					period_type_set = true;
					break;
				case 'm':
					synth_opts->period *= 1000;
					/* Fall through */
				case 'u':
					synth_opts->period *= 1000;
					/* Fall through */
				case 'n':
					if (*p++ != 's')
						goto out_err;
					synth_opts->period_type =
						PERF_ITRACE_PERIOD_NANOSECS;
					period_type_set = true;
					break;
				case '\0':
					goto out;
				default:
					goto out_err;
				}
			}
			break;
		case 'b':
			synth_opts->branches = true;
			break;
		case 'x':
			synth_opts->transactions = true;
			break;
		case 'w':
			synth_opts->ptwrites = true;
			break;
		case 'p':
			synth_opts->pwr_events = true;
			break;
		case 'o':
			synth_opts->other_events = true;
			break;
		case 'I':
			synth_opts->intr_events = true;
			break;
		case 'e':
			synth_opts->errors = true;
			if (get_flags(&p, &synth_opts->error_plus_flags,
				      &synth_opts->error_minus_flags))
				goto out_err;
			break;
		case 'd':
			synth_opts->log = true;
			if (get_flags(&p, &synth_opts->log_plus_flags,
				      &synth_opts->log_minus_flags))
				goto out_err;
			if (synth_opts->log_plus_flags & AUXTRACE_LOG_FLG_ON_ERROR)
				synth_opts->log_on_error_size = itrace_log_on_error_size();
			break;
		case 'c':
			synth_opts->branches = true;
			synth_opts->calls = true;
			break;
		case 'r':
			synth_opts->branches = true;
			synth_opts->returns = true;
			break;
		case 'G':
		case 'g':
			if (p[-1] == 'G')
				synth_opts->add_callchain = true;
			else
				synth_opts->callchain = true;
			synth_opts->callchain_sz =
					PERF_ITRACE_DEFAULT_CALLCHAIN_SZ;
			while (*p == ' ' || *p == ',')
				p += 1;
			if (isdigit(*p)) {
				unsigned int val;

				val = strtoul(p, &endptr, 10);
				p = endptr;
				if (!val || val > PERF_ITRACE_MAX_CALLCHAIN_SZ)
					goto out_err;
				synth_opts->callchain_sz = val;
			}
			break;
		case 'L':
		case 'l':
			if (p[-1] == 'L')
				synth_opts->add_last_branch = true;
			else
				synth_opts->last_branch = true;
			synth_opts->last_branch_sz =
					PERF_ITRACE_DEFAULT_LAST_BRANCH_SZ;
			while (*p == ' ' || *p == ',')
				p += 1;
			if (isdigit(*p)) {
				unsigned int val;

				val = strtoul(p, &endptr, 10);
				p = endptr;
				if (!val ||
				    val > PERF_ITRACE_MAX_LAST_BRANCH_SZ)
					goto out_err;
				synth_opts->last_branch_sz = val;
			}
			break;
		case 's':
			synth_opts->initial_skip = strtoul(p, &endptr, 10);
			if (p == endptr)
				goto out_err;
			p = endptr;
			break;
		case 'f':
			synth_opts->flc = true;
			break;
		case 'm':
			synth_opts->llc = true;
			break;
		case 't':
			synth_opts->tlb = true;
			break;
		case 'a':
			synth_opts->remote_access = true;
			break;
		case 'M':
			synth_opts->mem = true;
			break;
		case 'q':
			synth_opts->quick += 1;
			break;
		case 'A':
			synth_opts->approx_ipc = true;
			break;
		case 'Z':
			synth_opts->timeless_decoding = true;
			break;
		case 'T':
			synth_opts->use_timestamp = true;
			break;
		case ' ':
		case ',':
			break;
		default:
			goto out_err;
		}
	}
out:
	if (iy) {
		if (!period_type_set)
			synth_opts->period_type =
					PERF_ITRACE_DEFAULT_PERIOD_TYPE;
		if (!period_set)
			synth_opts->period = PERF_ITRACE_DEFAULT_PERIOD;
	}

	return 0;

out_err:
	pr_err("Bad Instruction Tracing options '%s'\n", str);
	return -EINVAL;
}

int itrace_parse_synth_opts(const struct option *opt, const char *str, int unset)
{
	return itrace_do_parse_synth_opts(opt->value, str, unset);
}

static const char * const auxtrace_error_type_name[] = {
	[PERF_AUXTRACE_ERROR_ITRACE] = "instruction trace",
};

static const char *auxtrace_error_name(int type)
{
	const char *error_type_name = NULL;

	if (type < PERF_AUXTRACE_ERROR_MAX)
		error_type_name = auxtrace_error_type_name[type];
	if (!error_type_name)
		error_type_name = "unknown AUX";
	return error_type_name;
}

size_t perf_event__fprintf_auxtrace_error(union perf_event *event, FILE *fp)
{
	struct perf_record_auxtrace_error *e = &event->auxtrace_error;
	unsigned long long nsecs = e->time;
	const char *msg = e->msg;
	int ret;

	ret = fprintf(fp, " %s error type %u",
		      auxtrace_error_name(e->type), e->type);

	if (e->fmt && nsecs) {
		unsigned long secs = nsecs / NSEC_PER_SEC;

		nsecs -= secs * NSEC_PER_SEC;
		ret += fprintf(fp, " time %lu.%09llu", secs, nsecs);
	} else {
		ret += fprintf(fp, " time 0");
	}

	if (!e->fmt)
		msg = (const char *)&e->time;

	if (e->fmt >= 2 && e->machine_pid)
		ret += fprintf(fp, " machine_pid %d vcpu %d", e->machine_pid, e->vcpu);

	ret += fprintf(fp, " cpu %d pid %d tid %d ip %#"PRI_lx64" code %u: %s\n",
		       e->cpu, e->pid, e->tid, e->ip, e->code, msg);
	return ret;
}

void perf_session__auxtrace_error_inc(struct perf_session *session,
				      union perf_event *event)
{
	struct perf_record_auxtrace_error *e = &event->auxtrace_error;

	if (e->type < PERF_AUXTRACE_ERROR_MAX)
		session->evlist->stats.nr_auxtrace_errors[e->type] += 1;
}

void events_stats__auxtrace_error_warn(const struct events_stats *stats)
{
	int i;

	for (i = 0; i < PERF_AUXTRACE_ERROR_MAX; i++) {
		if (!stats->nr_auxtrace_errors[i])
			continue;
		ui__warning("%u %s errors\n",
			    stats->nr_auxtrace_errors[i],
			    auxtrace_error_name(i));
	}
}

int perf_event__process_auxtrace_error(struct perf_session *session,
				       union perf_event *event)
{
	if (auxtrace__dont_decode(session))
		return 0;

	perf_event__fprintf_auxtrace_error(event, stdout);
	return 0;
}

/*
 * In the compat mode kernel runs in 64-bit and perf tool runs in 32-bit mode,
 * 32-bit perf tool cannot access 64-bit value atomically, which might lead to
 * the issues caused by the below sequence on multiple CPUs: when perf tool
 * accesses either the load operation or the store operation for 64-bit value,
 * on some architectures the operation is divided into two instructions, one
 * is for accessing the low 32-bit value and another is for the high 32-bit;
 * thus these two user operations can give the kernel chances to access the
 * 64-bit value, and thus leads to the unexpected load values.
 *
 *   kernel (64-bit)                        user (32-bit)
 *
 *   if (LOAD ->aux_tail) { --,             LOAD ->aux_head_lo
 *       STORE $aux_data      |       ,--->
 *       FLUSH $aux_data      |       |     LOAD ->aux_head_hi
 *       STORE ->aux_head   --|-------`     smp_rmb()
 *   }                        |             LOAD $data
 *                            |             smp_mb()
 *                            |             STORE ->aux_tail_lo
 *                            `----------->
 *                                          STORE ->aux_tail_hi
 *
 * For this reason, it's impossible for the perf tool to work correctly when
 * the AUX head or tail is bigger than 4GB (more than 32 bits length); and we
 * can not simply limit the AUX ring buffer to less than 4GB, the reason is
 * the pointers can be increased monotonically, whatever the buffer size it is,
 * at the end the head and tail can be bigger than 4GB and carry out to the
 * high 32-bit.
 *
 * To mitigate the issues and improve the user experience, we can allow the
 * perf tool working in certain conditions and bail out with error if detect
 * any overflow cannot be handled.
 *
 * For reading the AUX head, it reads out the values for three times, and
 * compares the high 4 bytes of the values between the first time and the last
 * time, if there has no change for high 4 bytes injected by the kernel during
 * the user reading sequence, it's safe for use the second value.
 *
 * When compat_auxtrace_mmap__write_tail() detects any carrying in the high
 * 32 bits, it means there have two store operations in user space and it cannot
 * promise the atomicity for 64-bit write, so return '-1' in this case to tell
 * the caller an overflow error has happened.
 */
u64 __weak compat_auxtrace_mmap__read_head(struct auxtrace_mmap *mm)
{
	struct perf_event_mmap_page *pc = mm->userpg;
	u64 first, second, last;
	u64 mask = (u64)(UINT32_MAX) << 32;

	do {
		first = READ_ONCE(pc->aux_head);
		/* Ensure all reads are done after we read the head */
		smp_rmb();
		second = READ_ONCE(pc->aux_head);
		/* Ensure all reads are done after we read the head */
		smp_rmb();
		last = READ_ONCE(pc->aux_head);
	} while ((first & mask) != (last & mask));

	return second;
}

int __weak compat_auxtrace_mmap__write_tail(struct auxtrace_mmap *mm, u64 tail)
{
	struct perf_event_mmap_page *pc = mm->userpg;
	u64 mask = (u64)(UINT32_MAX) << 32;

	if (tail & mask)
		return -1;

	/* Ensure all reads are done before we write the tail out */
	smp_mb();
	WRITE_ONCE(pc->aux_tail, tail);
	return 0;
}

static int __auxtrace_mmap__read(struct mmap *map,
				 struct auxtrace_record *itr,
				 struct perf_tool *tool, process_auxtrace_t fn,
				 bool snapshot, size_t snapshot_size)
{
	struct auxtrace_mmap *mm = &map->auxtrace_mmap;
	u64 head, old = mm->prev, offset, ref;
	unsigned char *data = mm->base;
	size_t size, head_off, old_off, len1, len2, padding;
	union perf_event ev;
	void *data1, *data2;
	int kernel_is_64_bit = perf_env__kernel_is_64_bit(evsel__env(NULL));

	head = auxtrace_mmap__read_head(mm, kernel_is_64_bit);

	if (snapshot &&
	    auxtrace_record__find_snapshot(itr, mm->idx, mm, data, &head, &old))
		return -1;

	if (old == head)
		return 0;

	pr_debug3("auxtrace idx %d old %#"PRIx64" head %#"PRIx64" diff %#"PRIx64"\n",
		  mm->idx, old, head, head - old);

	if (mm->mask) {
		head_off = head & mm->mask;
		old_off = old & mm->mask;
	} else {
		head_off = head % mm->len;
		old_off = old % mm->len;
	}

	if (head_off > old_off)
		size = head_off - old_off;
	else
		size = mm->len - (old_off - head_off);

	if (snapshot && size > snapshot_size)
		size = snapshot_size;

	ref = auxtrace_record__reference(itr);

	if (head > old || size <= head || mm->mask) {
		offset = head - size;
	} else {
		/*
		 * When the buffer size is not a power of 2, 'head' wraps at the
		 * highest multiple of the buffer size, so we have to subtract
		 * the remainder here.
		 */
		u64 rem = (0ULL - mm->len) % mm->len;

		offset = head - size - rem;
	}

	if (size > head_off) {
		len1 = size - head_off;
		data1 = &data[mm->len - len1];
		len2 = head_off;
		data2 = &data[0];
	} else {
		len1 = size;
		data1 = &data[head_off - len1];
		len2 = 0;
		data2 = NULL;
	}

	if (itr->alignment) {
		unsigned int unwanted = len1 % itr->alignment;

		len1 -= unwanted;
		size -= unwanted;
	}

	/* padding must be written by fn() e.g. record__process_auxtrace() */
	padding = size & (PERF_AUXTRACE_RECORD_ALIGNMENT - 1);
	if (padding)
		padding = PERF_AUXTRACE_RECORD_ALIGNMENT - padding;

	memset(&ev, 0, sizeof(ev));
	ev.auxtrace.header.type = PERF_RECORD_AUXTRACE;
	ev.auxtrace.header.size = sizeof(ev.auxtrace);
	ev.auxtrace.size = size + padding;
	ev.auxtrace.offset = offset;
	ev.auxtrace.reference = ref;
	ev.auxtrace.idx = mm->idx;
	ev.auxtrace.tid = mm->tid;
	ev.auxtrace.cpu = mm->cpu;

	if (fn(tool, map, &ev, data1, len1, data2, len2))
		return -1;

	mm->prev = head;

	if (!snapshot) {
		int err;

		err = auxtrace_mmap__write_tail(mm, head, kernel_is_64_bit);
		if (err < 0)
			return err;

		if (itr->read_finish) {
			err = itr->read_finish(itr, mm->idx);
			if (err < 0)
				return err;
		}
	}

	return 1;
}

int auxtrace_mmap__read(struct mmap *map, struct auxtrace_record *itr,
			struct perf_tool *tool, process_auxtrace_t fn)
{
	return __auxtrace_mmap__read(map, itr, tool, fn, false, 0);
}

int auxtrace_mmap__read_snapshot(struct mmap *map,
				 struct auxtrace_record *itr,
				 struct perf_tool *tool, process_auxtrace_t fn,
				 size_t snapshot_size)
{
	return __auxtrace_mmap__read(map, itr, tool, fn, true, snapshot_size);
}

/**
 * struct auxtrace_cache - hash table to implement a cache
 * @hashtable: the hashtable
 * @sz: hashtable size (number of hlists)
 * @entry_size: size of an entry
 * @limit: limit the number of entries to this maximum, when reached the cache
 *         is dropped and caching begins again with an empty cache
 * @cnt: current number of entries
 * @bits: hashtable size (@sz = 2^@bits)
 */
struct auxtrace_cache {
	struct hlist_head *hashtable;
	size_t sz;
	size_t entry_size;
	size_t limit;
	size_t cnt;
	unsigned int bits;
};

struct auxtrace_cache *auxtrace_cache__new(unsigned int bits, size_t entry_size,
					   unsigned int limit_percent)
{
	struct auxtrace_cache *c;
	struct hlist_head *ht;
	size_t sz, i;

	c = zalloc(sizeof(struct auxtrace_cache));
	if (!c)
		return NULL;

	sz = 1UL << bits;

	ht = calloc(sz, sizeof(struct hlist_head));
	if (!ht)
		goto out_free;

	for (i = 0; i < sz; i++)
		INIT_HLIST_HEAD(&ht[i]);

	c->hashtable = ht;
	c->sz = sz;
	c->entry_size = entry_size;
	c->limit = (c->sz * limit_percent) / 100;
	c->bits = bits;

	return c;

out_free:
	free(c);
	return NULL;
}

static void auxtrace_cache__drop(struct auxtrace_cache *c)
{
	struct auxtrace_cache_entry *entry;
	struct hlist_node *tmp;
	size_t i;

	if (!c)
		return;

	for (i = 0; i < c->sz; i++) {
		hlist_for_each_entry_safe(entry, tmp, &c->hashtable[i], hash) {
			hlist_del(&entry->hash);
			auxtrace_cache__free_entry(c, entry);
		}
	}

	c->cnt = 0;
}

void auxtrace_cache__free(struct auxtrace_cache *c)
{
	if (!c)
		return;

	auxtrace_cache__drop(c);
	zfree(&c->hashtable);
	free(c);
}

void *auxtrace_cache__alloc_entry(struct auxtrace_cache *c)
{
	return malloc(c->entry_size);
}

void auxtrace_cache__free_entry(struct auxtrace_cache *c __maybe_unused,
				void *entry)
{
	free(entry);
}

int auxtrace_cache__add(struct auxtrace_cache *c, u32 key,
			struct auxtrace_cache_entry *entry)
{
	if (c->limit && ++c->cnt > c->limit)
		auxtrace_cache__drop(c);

	entry->key = key;
	hlist_add_head(&entry->hash, &c->hashtable[hash_32(key, c->bits)]);

	return 0;
}

static struct auxtrace_cache_entry *auxtrace_cache__rm(struct auxtrace_cache *c,
						       u32 key)
{
	struct auxtrace_cache_entry *entry;
	struct hlist_head *hlist;
	struct hlist_node *n;

	if (!c)
		return NULL;

	hlist = &c->hashtable[hash_32(key, c->bits)];
	hlist_for_each_entry_safe(entry, n, hlist, hash) {
		if (entry->key == key) {
			hlist_del(&entry->hash);
			return entry;
		}
	}

	return NULL;
}

void auxtrace_cache__remove(struct auxtrace_cache *c, u32 key)
{
	struct auxtrace_cache_entry *entry = auxtrace_cache__rm(c, key);

	auxtrace_cache__free_entry(c, entry);
}

void *auxtrace_cache__lookup(struct auxtrace_cache *c, u32 key)
{
	struct auxtrace_cache_entry *entry;
	struct hlist_head *hlist;

	if (!c)
		return NULL;

	hlist = &c->hashtable[hash_32(key, c->bits)];
	hlist_for_each_entry(entry, hlist, hash) {
		if (entry->key == key)
			return entry;
	}

	return NULL;
}

static void addr_filter__free_str(struct addr_filter *filt)
{
	zfree(&filt->str);
	filt->action   = NULL;
	filt->sym_from = NULL;
	filt->sym_to   = NULL;
	filt->filename = NULL;
}

static struct addr_filter *addr_filter__new(void)
{
	struct addr_filter *filt = zalloc(sizeof(*filt));

	if (filt)
		INIT_LIST_HEAD(&filt->list);

	return filt;
}

static void addr_filter__free(struct addr_filter *filt)
{
	if (filt)
		addr_filter__free_str(filt);
	free(filt);
}

static void addr_filters__add(struct addr_filters *filts,
			      struct addr_filter *filt)
{
	list_add_tail(&filt->list, &filts->head);
	filts->cnt += 1;
}

static void addr_filters__del(struct addr_filters *filts,
			      struct addr_filter *filt)
{
	list_del_init(&filt->list);
	filts->cnt -= 1;
}

void addr_filters__init(struct addr_filters *filts)
{
	INIT_LIST_HEAD(&filts->head);
	filts->cnt = 0;
}

void addr_filters__exit(struct addr_filters *filts)
{
	struct addr_filter *filt, *n;

	list_for_each_entry_safe(filt, n, &filts->head, list) {
		addr_filters__del(filts, filt);
		addr_filter__free(filt);
	}
}

static int parse_num_or_str(char **inp, u64 *num, const char **str,
			    const char *str_delim)
{
	*inp += strspn(*inp, " ");

	if (isdigit(**inp)) {
		char *endptr;

		if (!num)
			return -EINVAL;
		errno = 0;
		*num = strtoull(*inp, &endptr, 0);
		if (errno)
			return -errno;
		if (endptr == *inp)
			return -EINVAL;
		*inp = endptr;
	} else {
		size_t n;

		if (!str)
			return -EINVAL;
		*inp += strspn(*inp, " ");
		*str = *inp;
		n = strcspn(*inp, str_delim);
		if (!n)
			return -EINVAL;
		*inp += n;
		if (**inp) {
			**inp = '\0';
			*inp += 1;
		}
	}
	return 0;
}

static int parse_action(struct addr_filter *filt)
{
	if (!strcmp(filt->action, "filter")) {
		filt->start = true;
		filt->range = true;
	} else if (!strcmp(filt->action, "start")) {
		filt->start = true;
	} else if (!strcmp(filt->action, "stop")) {
		filt->start = false;
	} else if (!strcmp(filt->action, "tracestop")) {
		filt->start = false;
		filt->range = true;
		filt->action += 5; /* Change 'tracestop' to 'stop' */
	} else {
		return -EINVAL;
	}
	return 0;
}

static int parse_sym_idx(char **inp, int *idx)
{
	*idx = -1;

	*inp += strspn(*inp, " ");

	if (**inp != '#')
		return 0;

	*inp += 1;

	if (**inp == 'g' || **inp == 'G') {
		*inp += 1;
		*idx = 0;
	} else {
		unsigned long num;
		char *endptr;

		errno = 0;
		num = strtoul(*inp, &endptr, 0);
		if (errno)
			return -errno;
		if (endptr == *inp || num > INT_MAX)
			return -EINVAL;
		*inp = endptr;
		*idx = num;
	}

	return 0;
}

static int parse_addr_size(char **inp, u64 *num, const char **str, int *idx)
{
	int err = parse_num_or_str(inp, num, str, " ");

	if (!err && *str)
		err = parse_sym_idx(inp, idx);

	return err;
}

static int parse_one_filter(struct addr_filter *filt, const char **filter_inp)
{
	char *fstr;
	int err;

	filt->str = fstr = strdup(*filter_inp);
	if (!fstr)
		return -ENOMEM;

	err = parse_num_or_str(&fstr, NULL, &filt->action, " ");
	if (err)
		goto out_err;

	err = parse_action(filt);
	if (err)
		goto out_err;

	err = parse_addr_size(&fstr, &filt->addr, &filt->sym_from,
			      &filt->sym_from_idx);
	if (err)
		goto out_err;

	fstr += strspn(fstr, " ");

	if (*fstr == '/') {
		fstr += 1;
		err = parse_addr_size(&fstr, &filt->size, &filt->sym_to,
				      &filt->sym_to_idx);
		if (err)
			goto out_err;
		filt->range = true;
	}

	fstr += strspn(fstr, " ");

	if (*fstr == '@') {
		fstr += 1;
		err = parse_num_or_str(&fstr, NULL, &filt->filename, " ,");
		if (err)
			goto out_err;
	}

	fstr += strspn(fstr, " ,");

	*filter_inp += fstr - filt->str;

	return 0;

out_err:
	addr_filter__free_str(filt);

	return err;
}

int addr_filters__parse_bare_filter(struct addr_filters *filts,
				    const char *filter)
{
	struct addr_filter *filt;
	const char *fstr = filter;
	int err;

	while (*fstr) {
		filt = addr_filter__new();
		err = parse_one_filter(filt, &fstr);
		if (err) {
			addr_filter__free(filt);
			addr_filters__exit(filts);
			return err;
		}
		addr_filters__add(filts, filt);
	}

	return 0;
}

struct sym_args {
	const char	*name;
	u64		start;
	u64		size;
	int		idx;
	int		cnt;
	bool		started;
	bool		global;
	bool		selected;
	bool		duplicate;
	bool		near;
};

static bool kern_sym_name_match(const char *kname, const char *name)
{
	size_t n = strlen(name);

	return !strcmp(kname, name) ||
	       (!strncmp(kname, name, n) && kname[n] == '\t');
}

static bool kern_sym_match(struct sym_args *args, const char *name, char type)
{
	/* A function with the same name, and global or the n'th found or any */
	return kallsyms__is_function(type) &&
	       kern_sym_name_match(name, args->name) &&
	       ((args->global && isupper(type)) ||
		(args->selected && ++(args->cnt) == args->idx) ||
		(!args->global && !args->selected));
}

static int find_kern_sym_cb(void *arg, const char *name, char type, u64 start)
{
	struct sym_args *args = arg;

	if (args->started) {
		if (!args->size)
			args->size = start - args->start;
		if (args->selected) {
			if (args->size)
				return 1;
		} else if (kern_sym_match(args, name, type)) {
			args->duplicate = true;
			return 1;
		}
	} else if (kern_sym_match(args, name, type)) {
		args->started = true;
		args->start = start;
	}

	return 0;
}

static int print_kern_sym_cb(void *arg, const char *name, char type, u64 start)
{
	struct sym_args *args = arg;

	if (kern_sym_match(args, name, type)) {
		pr_err("#%d\t0x%"PRIx64"\t%c\t%s\n",
		       ++args->cnt, start, type, name);
		args->near = true;
	} else if (args->near) {
		args->near = false;
		pr_err("\t\twhich is near\t\t%s\n", name);
	}

	return 0;
}

static int sym_not_found_error(const char *sym_name, int idx)
{
	if (idx > 0) {
		pr_err("N'th occurrence (N=%d) of symbol '%s' not found.\n",
		       idx, sym_name);
	} else if (!idx) {
		pr_err("Global symbol '%s' not found.\n", sym_name);
	} else {
		pr_err("Symbol '%s' not found.\n", sym_name);
	}
	pr_err("Note that symbols must be functions.\n");

	return -EINVAL;
}

static int find_kern_sym(const char *sym_name, u64 *start, u64 *size, int idx)
{
	struct sym_args args = {
		.name = sym_name,
		.idx = idx,
		.global = !idx,
		.selected = idx > 0,
	};
	int err;

	*start = 0;
	*size = 0;

	err = kallsyms__parse("/proc/kallsyms", &args, find_kern_sym_cb);
	if (err < 0) {
		pr_err("Failed to parse /proc/kallsyms\n");
		return err;
	}

	if (args.duplicate) {
		pr_err("Multiple kernel symbols with name '%s'\n", sym_name);
		args.cnt = 0;
		kallsyms__parse("/proc/kallsyms", &args, print_kern_sym_cb);
		pr_err("Disambiguate symbol name by inserting #n after the name e.g. %s #2\n",
		       sym_name);
		pr_err("Or select a global symbol by inserting #0 or #g or #G\n");
		return -EINVAL;
	}

	if (!args.started) {
		pr_err("Kernel symbol lookup: ");
		return sym_not_found_error(sym_name, idx);
	}

	*start = args.start;
	*size = args.size;

	return 0;
}

static int find_entire_kern_cb(void *arg, const char *name __maybe_unused,
			       char type, u64 start)
{
	struct sym_args *args = arg;
	u64 size;

	if (!kallsyms__is_function(type))
		return 0;

	if (!args->started) {
		args->started = true;
		args->start = start;
	}
	/* Don't know exactly where the kernel ends, so we add a page */
	size = round_up(start, page_size) + page_size - args->start;
	if (size > args->size)
		args->size = size;

	return 0;
}

static int addr_filter__entire_kernel(struct addr_filter *filt)
{
	struct sym_args args = { .started = false };
	int err;

	err = kallsyms__parse("/proc/kallsyms", &args, find_entire_kern_cb);
	if (err < 0 || !args.started) {
		pr_err("Failed to parse /proc/kallsyms\n");
		return err;
	}

	filt->addr = args.start;
	filt->size = args.size;

	return 0;
}

static int check_end_after_start(struct addr_filter *filt, u64 start, u64 size)
{
	if (start + size >= filt->addr)
		return 0;

	if (filt->sym_from) {
		pr_err("Symbol '%s' (0x%"PRIx64") comes before '%s' (0x%"PRIx64")\n",
		       filt->sym_to, start, filt->sym_from, filt->addr);
	} else {
		pr_err("Symbol '%s' (0x%"PRIx64") comes before address 0x%"PRIx64")\n",
		       filt->sym_to, start, filt->addr);
	}

	return -EINVAL;
}

static int addr_filter__resolve_kernel_syms(struct addr_filter *filt)
{
	bool no_size = false;
	u64 start, size;
	int err;

	if (symbol_conf.kptr_restrict) {
		pr_err("Kernel addresses are restricted. Unable to resolve kernel symbols.\n");
		return -EINVAL;
	}

	if (filt->sym_from && !strcmp(filt->sym_from, "*"))
		return addr_filter__entire_kernel(filt);

	if (filt->sym_from) {
		err = find_kern_sym(filt->sym_from, &start, &size,
				    filt->sym_from_idx);
		if (err)
			return err;
		filt->addr = start;
		if (filt->range && !filt->size && !filt->sym_to) {
			filt->size = size;
			no_size = !size;
		}
	}

	if (filt->sym_to) {
		err = find_kern_sym(filt->sym_to, &start, &size,
				    filt->sym_to_idx);
		if (err)
			return err;

		err = check_end_after_start(filt, start, size);
		if (err)
			return err;
		filt->size = start + size - filt->addr;
		no_size = !size;
	}

	/* The very last symbol in kallsyms does not imply a particular size */
	if (no_size) {
		pr_err("Cannot determine size of symbol '%s'\n",
		       filt->sym_to ? filt->sym_to : filt->sym_from);
		return -EINVAL;
	}

	return 0;
}

static struct dso *load_dso(const char *name)
{
	struct map *map;
	struct dso *dso;

	map = dso__new_map(name);
	if (!map)
		return NULL;

	if (map__load(map) < 0)
		pr_err("File '%s' not found or has no symbols.\n", name);

	dso = dso__get(map__dso(map));

	map__put(map);

	return dso;
}

static bool dso_sym_match(struct symbol *sym, const char *name, int *cnt,
			  int idx)
{
	/* Same name, and global or the n'th found or any */
	return !arch__compare_symbol_names(name, sym->name) &&
	       ((!idx && sym->binding == STB_GLOBAL) ||
		(idx > 0 && ++*cnt == idx) ||
		idx < 0);
}

static void print_duplicate_syms(struct dso *dso, const char *sym_name)
{
	struct symbol *sym;
	bool near = false;
	int cnt = 0;

	pr_err("Multiple symbols with name '%s'\n", sym_name);

	sym = dso__first_symbol(dso);
	while (sym) {
		if (dso_sym_match(sym, sym_name, &cnt, -1)) {
			pr_err("#%d\t0x%"PRIx64"\t%c\t%s\n",
			       ++cnt, sym->start,
			       sym->binding == STB_GLOBAL ? 'g' :
			       sym->binding == STB_LOCAL  ? 'l' : 'w',
			       sym->name);
			near = true;
		} else if (near) {
			near = false;
			pr_err("\t\twhich is near\t\t%s\n", sym->name);
		}
		sym = dso__next_symbol(sym);
	}

	pr_err("Disambiguate symbol name by inserting #n after the name e.g. %s #2\n",
	       sym_name);
	pr_err("Or select a global symbol by inserting #0 or #g or #G\n");
}

static int find_dso_sym(struct dso *dso, const char *sym_name, u64 *start,
			u64 *size, int idx)
{
	struct symbol *sym;
	int cnt = 0;

	*start = 0;
	*size = 0;

	sym = dso__first_symbol(dso);
	while (sym) {
		if (*start) {
			if (!*size)
				*size = sym->start - *start;
			if (idx > 0) {
				if (*size)
					return 0;
			} else if (dso_sym_match(sym, sym_name, &cnt, idx)) {
				print_duplicate_syms(dso, sym_name);
				return -EINVAL;
			}
		} else if (dso_sym_match(sym, sym_name, &cnt, idx)) {
			*start = sym->start;
			*size = sym->end - sym->start;
		}
		sym = dso__next_symbol(sym);
	}

	if (!*start)
		return sym_not_found_error(sym_name, idx);

	return 0;
}

static int addr_filter__entire_dso(struct addr_filter *filt, struct dso *dso)
{
	if (dso__data_file_size(dso, NULL)) {
		pr_err("Failed to determine filter for %s\nCannot determine file size.\n",
		       filt->filename);
		return -EINVAL;
	}

	filt->addr = 0;
	filt->size = dso__data(dso)->file_size;

	return 0;
}

static int addr_filter__resolve_syms(struct addr_filter *filt)
{
	u64 start, size;
	struct dso *dso;
	int err = 0;

	if (!filt->sym_from && !filt->sym_to)
		return 0;

	if (!filt->filename)
		return addr_filter__resolve_kernel_syms(filt);

	dso = load_dso(filt->filename);
	if (!dso) {
		pr_err("Failed to load symbols from: %s\n", filt->filename);
		return -EINVAL;
	}

	if (filt->sym_from && !strcmp(filt->sym_from, "*")) {
		err = addr_filter__entire_dso(filt, dso);
		goto put_dso;
	}

	if (filt->sym_from) {
		err = find_dso_sym(dso, filt->sym_from, &start, &size,
				   filt->sym_from_idx);
		if (err)
			goto put_dso;
		filt->addr = start;
		if (filt->range && !filt->size && !filt->sym_to)
			filt->size = size;
	}

	if (filt->sym_to) {
		err = find_dso_sym(dso, filt->sym_to, &start, &size,
				   filt->sym_to_idx);
		if (err)
			goto put_dso;

		err = check_end_after_start(filt, start, size);
		if (err)
			return err;

		filt->size = start + size - filt->addr;
	}

put_dso:
	dso__put(dso);

	return err;
}

static char *addr_filter__to_str(struct addr_filter *filt)
{
	char filename_buf[PATH_MAX];
	const char *at = "";
	const char *fn = "";
	char *filter;
	int err;

	if (filt->filename) {
		at = "@";
		fn = realpath(filt->filename, filename_buf);
		if (!fn)
			return NULL;
	}

	if (filt->range) {
		err = asprintf(&filter, "%s 0x%"PRIx64"/0x%"PRIx64"%s%s",
			       filt->action, filt->addr, filt->size, at, fn);
	} else {
		err = asprintf(&filter, "%s 0x%"PRIx64"%s%s",
			       filt->action, filt->addr, at, fn);
	}

	return err < 0 ? NULL : filter;
}

static int parse_addr_filter(struct evsel *evsel, const char *filter,
			     int max_nr)
{
	struct addr_filters filts;
	struct addr_filter *filt;
	int err;

	addr_filters__init(&filts);

	err = addr_filters__parse_bare_filter(&filts, filter);
	if (err)
		goto out_exit;

	if (filts.cnt > max_nr) {
		pr_err("Error: number of address filters (%d) exceeds maximum (%d)\n",
		       filts.cnt, max_nr);
		err = -EINVAL;
		goto out_exit;
	}

	list_for_each_entry(filt, &filts.head, list) {
		char *new_filter;

		err = addr_filter__resolve_syms(filt);
		if (err)
			goto out_exit;

		new_filter = addr_filter__to_str(filt);
		if (!new_filter) {
			err = -ENOMEM;
			goto out_exit;
		}

		if (evsel__append_addr_filter(evsel, new_filter)) {
			err = -ENOMEM;
			goto out_exit;
		}
	}

out_exit:
	addr_filters__exit(&filts);

	if (err) {
		pr_err("Failed to parse address filter: '%s'\n", filter);
		pr_err("Filter format is: filter|start|stop|tracestop <start symbol or address> [/ <end symbol or size>] [@<file name>]\n");
		pr_err("Where multiple filters are separated by space or comma.\n");
	}

	return err;
}

static int evsel__nr_addr_filter(struct evsel *evsel)
{
	struct perf_pmu *pmu = evsel__find_pmu(evsel);
	int nr_addr_filters = 0;

	if (!pmu)
		return 0;

	perf_pmu__scan_file(pmu, "nr_addr_filters", "%d", &nr_addr_filters);

	return nr_addr_filters;
}

int auxtrace_parse_filters(struct evlist *evlist)
{
	struct evsel *evsel;
	char *filter;
	int err, max_nr;

	evlist__for_each_entry(evlist, evsel) {
		filter = evsel->filter;
		max_nr = evsel__nr_addr_filter(evsel);
		if (!filter || !max_nr)
			continue;
		evsel->filter = NULL;
		err = parse_addr_filter(evsel, filter, max_nr);
		free(filter);
		if (err)
			return err;
		pr_debug("Address filter: %s\n", evsel->filter);
	}

	return 0;
}

int auxtrace__process_event(struct perf_session *session, union perf_event *event,
			    struct perf_sample *sample, struct perf_tool *tool)
{
	if (!session->auxtrace)
		return 0;

	return session->auxtrace->process_event(session, event, sample, tool);
}

void auxtrace__dump_auxtrace_sample(struct perf_session *session,
				    struct perf_sample *sample)
{
	if (!session->auxtrace || !session->auxtrace->dump_auxtrace_sample ||
	    auxtrace__dont_decode(session))
		return;

	session->auxtrace->dump_auxtrace_sample(session, sample);
}

int auxtrace__flush_events(struct perf_session *session, struct perf_tool *tool)
{
	if (!session->auxtrace)
		return 0;

	return session->auxtrace->flush_events(session, tool);
}

void auxtrace__free_events(struct perf_session *session)
{
	if (!session->auxtrace)
		return;

	return session->auxtrace->free_events(session);
}

void auxtrace__free(struct perf_session *session)
{
	if (!session->auxtrace)
		return;

	return session->auxtrace->free(session);
}

bool auxtrace__evsel_is_auxtrace(struct perf_session *session,
				 struct evsel *evsel)
{
	if (!session->auxtrace || !session->auxtrace->evsel_is_auxtrace)
		return false;

	return session->auxtrace->evsel_is_auxtrace(session, evsel);
}<|MERGE_RESOLUTION|>--- conflicted
+++ resolved
@@ -174,11 +174,7 @@
 				   struct evlist *evlist,
 				   struct evsel *evsel, int idx)
 {
-<<<<<<< HEAD
-	bool per_cpu = !perf_cpu_map__has_any_cpu_or_is_empty(evlist->core.user_requested_cpus);
-=======
 	bool per_cpu = !perf_cpu_map__has_any_cpu(evlist->core.user_requested_cpus);
->>>>>>> 0c383648
 
 	mp->mmap_needed = evsel->needs_auxtrace_mmap;
 
@@ -657,11 +653,7 @@
 
 static int evlist__enable_event_idx(struct evlist *evlist, struct evsel *evsel, int idx)
 {
-<<<<<<< HEAD
-	bool per_cpu_mmaps = !perf_cpu_map__has_any_cpu_or_is_empty(evlist->core.user_requested_cpus);
-=======
 	bool per_cpu_mmaps = !perf_cpu_map__has_any_cpu(evlist->core.user_requested_cpus);
->>>>>>> 0c383648
 
 	if (per_cpu_mmaps) {
 		struct perf_cpu evlist_cpu = perf_cpu_map__cpu(evlist->core.all_cpus, idx);
