/* SPDX-License-Identifier: GPL-2.0 WITH Linux-syscall-note */
#ifndef __LINUX_MAGIC_H__
#define __LINUX_MAGIC_H__

#define ADFS_SUPER_MAGIC	0xadf5
#define AFFS_SUPER_MAGIC	0xadff
#define AFS_SUPER_MAGIC                0x5346414F
#define AUTOFS_SUPER_MAGIC	0x0187
#define CEPH_SUPER_MAGIC	0x00c36400
#define CODA_SUPER_MAGIC	0x73757245
#define CRAMFS_MAGIC		0x28cd3d45	/* some random number */
#define CRAMFS_MAGIC_WEND	0x453dcd28	/* magic number with the wrong endianess */
#define DEBUGFS_MAGIC          0x64626720
#define SECURITYFS_MAGIC	0x73636673
#define SELINUX_MAGIC		0xf97cff8c
#define SMACK_MAGIC		0x43415d53	/* "SMAC" */
#define RAMFS_MAGIC		0x858458f6	/* some random number */
#define TMPFS_MAGIC		0x01021994
#define HUGETLBFS_MAGIC 	0x958458f6	/* some random number */
#define SQUASHFS_MAGIC		0x73717368
#define ECRYPTFS_SUPER_MAGIC	0xf15f
#define EFS_SUPER_MAGIC		0x414A53
#define EROFS_SUPER_MAGIC_V1	0xE0F5E1E2
#define EXT2_SUPER_MAGIC	0xEF53
#define EXT3_SUPER_MAGIC	0xEF53
#define XENFS_SUPER_MAGIC	0xabba1974
#define EXT4_SUPER_MAGIC	0xEF53
#define BTRFS_SUPER_MAGIC	0x9123683E
#define NILFS_SUPER_MAGIC	0x3434
#define F2FS_SUPER_MAGIC	0xF2F52010
#define HPFS_SUPER_MAGIC	0xf995e849
#define ISOFS_SUPER_MAGIC	0x9660
#define JFFS2_SUPER_MAGIC	0x72b6
#define XFS_SUPER_MAGIC		0x58465342	/* "XFSB" */
#define PSTOREFS_MAGIC		0x6165676C
#define EFIVARFS_MAGIC		0xde5e81e4
#define HOSTFS_SUPER_MAGIC	0x00c0ffee
#define OVERLAYFS_SUPER_MAGIC	0x794c7630
#define FUSE_SUPER_MAGIC	0x65735546

#define MINIX_SUPER_MAGIC	0x137F		/* minix v1 fs, 14 char names */
#define MINIX_SUPER_MAGIC2	0x138F		/* minix v1 fs, 30 char names */
#define MINIX2_SUPER_MAGIC	0x2468		/* minix v2 fs, 14 char names */
#define MINIX2_SUPER_MAGIC2	0x2478		/* minix v2 fs, 30 char names */
#define MINIX3_SUPER_MAGIC	0x4d5a		/* minix v3 fs, 60 char names */

#define MSDOS_SUPER_MAGIC	0x4d44		/* MD */
#define EXFAT_SUPER_MAGIC	0x2011BAB0
#define NCP_SUPER_MAGIC		0x564c		/* Guess, what 0x564c is :-) */
#define NFS_SUPER_MAGIC		0x6969
#define OCFS2_SUPER_MAGIC	0x7461636f
#define OPENPROM_SUPER_MAGIC	0x9fa1
#define QNX4_SUPER_MAGIC	0x002f		/* qnx4 fs detection */
#define QNX6_SUPER_MAGIC	0x68191122	/* qnx6 fs detection */
#define AFS_FS_MAGIC		0x6B414653


#define REISERFS_SUPER_MAGIC	0x52654973	/* used by gcc */
					/* used by file system utilities that
	                                   look at the superblock, etc.  */
#define REISERFS_SUPER_MAGIC_STRING	"ReIsErFs"
#define REISER2FS_SUPER_MAGIC_STRING	"ReIsEr2Fs"
#define REISER2FS_JR_SUPER_MAGIC_STRING	"ReIsEr3Fs"

#define SMB_SUPER_MAGIC		0x517B
#define CIFS_SUPER_MAGIC	0xFF534D42      /* the first four bytes of SMB PDUs */
#define SMB2_SUPER_MAGIC	0xFE534D42

#define CGROUP_SUPER_MAGIC	0x27e0eb
#define CGROUP2_SUPER_MAGIC	0x63677270

#define RDTGROUP_SUPER_MAGIC	0x7655821

#define STACK_END_MAGIC		0x57AC6E9D

#define TRACEFS_MAGIC          0x74726163

#define V9FS_MAGIC		0x01021997

#define BDEVFS_MAGIC            0x62646576
#define DAXFS_MAGIC             0x64646178
#define BINFMTFS_MAGIC          0x42494e4d
#define DEVPTS_SUPER_MAGIC	0x1cd1
#define BINDERFS_SUPER_MAGIC	0x6c6f6f70
#define FUTEXFS_SUPER_MAGIC	0xBAD1DEA
#define PIPEFS_MAGIC            0x50495045
#define PROC_SUPER_MAGIC	0x9fa0
#define SOCKFS_MAGIC		0x534F434B
#define SYSFS_MAGIC		0x62656572
#define USBDEVICE_SUPER_MAGIC	0x9fa2
#define MTD_INODE_FS_MAGIC      0x11307854
#define ANON_INODE_FS_MAGIC	0x09041934
#define BTRFS_TEST_MAGIC	0x73727279
#define NSFS_MAGIC		0x6e736673
#define BPF_FS_MAGIC		0xcafe4a11
#define AAFS_MAGIC		0x5a3c69f0
<<<<<<< HEAD
#define SSDFS_SUPER_MAGIC	0x53734466 /* SsDf */
=======
#define ZONEFS_MAGIC		0x5a4f4653
>>>>>>> 62e6e594

/* Since UDF 2.01 is ISO 13346 based... */
#define UDF_SUPER_MAGIC		0x15013346
#define DMA_BUF_MAGIC		0x444d4142	/* "DMAB" */
#define DEVMEM_MAGIC		0x454d444d	/* "DMEM" */
#define SECRETMEM_MAGIC		0x5345434d	/* "SECM" */

#endif /* __LINUX_MAGIC_H__ */<|MERGE_RESOLUTION|>--- conflicted
+++ resolved
@@ -94,11 +94,8 @@
 #define NSFS_MAGIC		0x6e736673
 #define BPF_FS_MAGIC		0xcafe4a11
 #define AAFS_MAGIC		0x5a3c69f0
-<<<<<<< HEAD
+#define ZONEFS_MAGIC		0x5a4f4653
 #define SSDFS_SUPER_MAGIC	0x53734466 /* SsDf */
-=======
-#define ZONEFS_MAGIC		0x5a4f4653
->>>>>>> 62e6e594
 
 /* Since UDF 2.01 is ISO 13346 based... */
 #define UDF_SUPER_MAGIC		0x15013346
