--- conflicted
+++ resolved
@@ -54,21 +54,12 @@
 int mwifiex_wait_queue_complete(struct mwifiex_adapter *adapter)
 {
 	bool cancel_flag = false;
-<<<<<<< HEAD
-	int status = adapter->cmd_wait_q.status;
+	int status;
 	struct cmd_ctrl_node *cmd_queued;
 
 	if (!adapter->cmd_queued)
 		return 0;
 
-=======
-	int status;
-	struct cmd_ctrl_node *cmd_queued;
-
-	if (!adapter->cmd_queued)
-		return 0;
-
->>>>>>> e2920638
 	cmd_queued = adapter->cmd_queued;
 	adapter->cmd_queued = NULL;
 
@@ -251,11 +242,8 @@
 
 		if (!netif_queue_stopped(priv->netdev))
 			mwifiex_stop_net_dev_queue(priv->netdev, adapter);
-<<<<<<< HEAD
-=======
 		if (netif_carrier_ok(priv->netdev))
 			netif_carrier_off(priv->netdev);
->>>>>>> e2920638
 
 		/* Clear any past association response stored for
 		 * application retrieval */
@@ -287,11 +275,8 @@
 
 		if (!netif_queue_stopped(priv->netdev))
 			mwifiex_stop_net_dev_queue(priv->netdev, adapter);
-<<<<<<< HEAD
-=======
 		if (netif_carrier_ok(priv->netdev))
 			netif_carrier_off(priv->netdev);
->>>>>>> e2920638
 
 		if (!ret) {
 			dev_dbg(adapter->dev, "info: network found in scan"
