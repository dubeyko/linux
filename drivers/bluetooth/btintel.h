--- conflicted
+++ resolved
@@ -209,10 +209,7 @@
 void btintel_bootup(struct hci_dev *hdev, const void *ptr, unsigned int len);
 void btintel_secure_send_result(struct hci_dev *hdev,
 				const void *ptr, unsigned int len);
-<<<<<<< HEAD
-=======
 int btintel_set_quality_report(struct hci_dev *hdev, bool enable);
->>>>>>> df0cc57e
 #else
 
 static inline int btintel_check_bdaddr(struct hci_dev *hdev)
@@ -290,37 +287,22 @@
 }
 
 static inline int btintel_configure_setup(struct hci_dev *hdev)
-<<<<<<< HEAD
-=======
 {
 	return -ENODEV;
 }
 
 static inline void btintel_bootup(struct hci_dev *hdev,
 				  const void *ptr, unsigned int len)
->>>>>>> df0cc57e
-{
-	return -ENODEV;
-}
-
-<<<<<<< HEAD
-static inline void btintel_bootup(struct hci_dev *hdev,
-				  const void *ptr, unsigned int len)
 {
 }
 
 static inline void btintel_secure_send_result(struct hci_dev *hdev,
 				const void *ptr, unsigned int len)
 {
-=======
-static inline void btintel_secure_send_result(struct hci_dev *hdev,
-				const void *ptr, unsigned int len)
-{
 }
 
 static inline int btintel_set_quality_report(struct hci_dev *hdev, bool enable)
 {
 	return -ENODEV;
->>>>>>> df0cc57e
 }
 #endif