// SPDX-License-Identifier: GPL-2.0-only
/*
 * Copyright 2008 Cisco Systems, Inc.  All rights reserved.
 * Copyright 2007 Nuova Systems, Inc.  All rights reserved.
 */
#include <linux/module.h>
#include <linux/mempool.h>
#include <linux/string.h>
#include <linux/slab.h>
#include <linux/errno.h>
#include <linux/init.h>
#include <linux/pci.h>
#include <linux/skbuff.h>
#include <linux/interrupt.h>
#include <linux/irq.h>
#include <linux/spinlock.h>
#include <linux/workqueue.h>
#include <linux/if_ether.h>
#include <linux/blk-mq-pci.h>
#include <scsi/fc/fc_fip.h>
#include <scsi/scsi_host.h>
#include <scsi/scsi_transport.h>
#include <scsi/scsi_transport_fc.h>
#include <scsi/scsi_tcq.h>
#include <scsi/fc_frame.h>

#include "vnic_dev.h"
#include "vnic_intr.h"
#include "vnic_stats.h"
#include "fnic_io.h"
#include "fnic.h"
#include "fnic_fdls.h"
#include "fdls_fc.h"

#define PCI_DEVICE_ID_CISCO_FNIC	0x0045

/* Timer to poll notification area for events. Used for MSI interrupts */
#define FNIC_NOTIFY_TIMER_PERIOD	(2 * HZ)

static struct kmem_cache *fnic_sgl_cache[FNIC_SGL_NUM_CACHES];
static struct kmem_cache *fnic_io_req_cache;
static struct kmem_cache *fdls_frame_cache;
static struct kmem_cache *fdls_frame_elem_cache;
static LIST_HEAD(fnic_list);
static DEFINE_SPINLOCK(fnic_list_lock);
static DEFINE_IDA(fnic_ida);

struct work_struct reset_fnic_work;
LIST_HEAD(reset_fnic_list);
DEFINE_SPINLOCK(reset_fnic_list_lock);

/* Supported devices by fnic module */
static const struct pci_device_id fnic_id_table[] = {
	{ PCI_DEVICE(PCI_VENDOR_ID_CISCO, PCI_DEVICE_ID_CISCO_FNIC) },
	{ 0, }
};

MODULE_DESCRIPTION(DRV_DESCRIPTION);
MODULE_AUTHOR("Abhijeet Joglekar <abjoglek@cisco.com>, "
	      "Joseph R. Eykholt <jeykholt@cisco.com>");
MODULE_LICENSE("GPL v2");
MODULE_VERSION(DRV_VERSION);
MODULE_DEVICE_TABLE(pci, fnic_id_table);

unsigned int fnic_log_level;
module_param(fnic_log_level, int, S_IRUGO|S_IWUSR);
MODULE_PARM_DESC(fnic_log_level, "bit mask of fnic logging levels");

unsigned int fnic_fdmi_support = 1;
module_param(fnic_fdmi_support, int, 0644);
MODULE_PARM_DESC(fnic_fdmi_support, "FDMI support");

static unsigned int fnic_tgt_id_binding = 1;
module_param(fnic_tgt_id_binding, uint, 0644);
MODULE_PARM_DESC(fnic_tgt_id_binding,
		 "Target ID binding (0 for none. 1 for binding by WWPN (default))");

unsigned int io_completions = FNIC_DFLT_IO_COMPLETIONS;
module_param(io_completions, int, S_IRUGO|S_IWUSR);
MODULE_PARM_DESC(io_completions, "Max CQ entries to process at a time");

unsigned int fnic_trace_max_pages = 16;
module_param(fnic_trace_max_pages, uint, S_IRUGO|S_IWUSR);
MODULE_PARM_DESC(fnic_trace_max_pages, "Total allocated memory pages "
					"for fnic trace buffer");

unsigned int fnic_fc_trace_max_pages = 64;
module_param(fnic_fc_trace_max_pages, uint, S_IRUGO|S_IWUSR);
MODULE_PARM_DESC(fnic_fc_trace_max_pages,
		 "Total allocated memory pages for fc trace buffer");

static unsigned int fnic_max_qdepth = FNIC_DFLT_QUEUE_DEPTH;
module_param(fnic_max_qdepth, uint, S_IRUGO|S_IWUSR);
MODULE_PARM_DESC(fnic_max_qdepth, "Queue depth to report for each LUN");

unsigned int pc_rscn_handling_feature_flag = PC_RSCN_HANDLING_FEATURE_ON;
module_param(pc_rscn_handling_feature_flag, uint, 0644);
MODULE_PARM_DESC(pc_rscn_handling_feature_flag,
		 "PCRSCN handling (0 for none. 1 to handle PCRSCN (default))");

struct workqueue_struct *reset_fnic_work_queue;
struct workqueue_struct *fnic_fip_queue;

static int fnic_sdev_init(struct scsi_device *sdev)
{
	struct fc_rport *rport = starget_to_rport(scsi_target(sdev));

	if (!rport || fc_remote_port_chkready(rport))
		return -ENXIO;

	scsi_change_queue_depth(sdev, fnic_max_qdepth);
	return 0;
}

static const struct scsi_host_template fnic_host_template = {
	.module = THIS_MODULE,
	.name = DRV_NAME,
	.queuecommand = fnic_queuecommand,
	.eh_timed_out = fc_eh_timed_out,
	.eh_abort_handler = fnic_abort_cmd,
	.eh_device_reset_handler = fnic_device_reset,
<<<<<<< HEAD
	.eh_host_reset_handler = fnic_host_reset,
	.sdev_init = fnic_sdev_init,
=======
	.eh_host_reset_handler = fnic_eh_host_reset_handler,
	.slave_alloc = fnic_slave_alloc,
>>>>>>> 86979346
	.change_queue_depth = scsi_change_queue_depth,
	.this_id = -1,
	.cmd_per_lun = 3,
	.can_queue = FNIC_DFLT_IO_REQ,
	.sg_tablesize = FNIC_MAX_SG_DESC_CNT,
	.max_sectors = 0xffff,
	.shost_groups = fnic_host_groups,
	.track_queue_depth = 1,
	.cmd_size = sizeof(struct fnic_cmd_priv),
	.map_queues = fnic_mq_map_queues_cpus,
};

static void
fnic_set_rport_dev_loss_tmo(struct fc_rport *rport, u32 timeout)
{
	if (timeout)
		rport->dev_loss_tmo = timeout;
	else
		rport->dev_loss_tmo = 1;
}

static void fnic_get_host_speed(struct Scsi_Host *shost);
static struct scsi_transport_template *fnic_fc_transport;
static struct fc_host_statistics *fnic_get_stats(struct Scsi_Host *);
static void fnic_reset_host_stats(struct Scsi_Host *);

static struct fc_function_template fnic_fc_functions = {

	.show_host_node_name = 1,
	.show_host_port_name = 1,
	.show_host_supported_classes = 1,
	.show_host_supported_fc4s = 1,
	.show_host_active_fc4s = 1,
	.show_host_maxframe_size = 1,
	.show_host_port_id = 1,
	.show_host_supported_speeds = 1,
	.get_host_speed = fnic_get_host_speed,
	.show_host_speed = 1,
	.show_host_port_type = 1,
	.get_host_port_state = fnic_get_host_port_state,
	.show_host_port_state = 1,
	.show_host_symbolic_name = 1,
	.show_rport_maxframe_size = 1,
	.show_rport_supported_classes = 1,
	.show_host_fabric_name = 1,
	.show_starget_node_name = 1,
	.show_starget_port_name = 1,
	.show_starget_port_id = 1,
	.show_rport_dev_loss_tmo = 1,
	.set_rport_dev_loss_tmo = fnic_set_rport_dev_loss_tmo,
	.issue_fc_host_lip = fnic_issue_fc_host_lip,
	.get_fc_host_stats = fnic_get_stats,
	.reset_fc_host_stats = fnic_reset_host_stats,
	.dd_fcrport_size = sizeof(struct rport_dd_data_s),
	.terminate_rport_io = fnic_terminate_rport_io,
	.bsg_request = NULL,
};

static void fnic_get_host_speed(struct Scsi_Host *shost)
{
	struct fnic *fnic = *((struct fnic **) shost_priv(shost));
	u32 port_speed = vnic_dev_port_speed(fnic->vdev);
	struct fnic_stats *fnic_stats = &fnic->fnic_stats;

	FNIC_MAIN_DBG(KERN_INFO, fnic->host, fnic->fnic_num,
				  "port_speed: %d Mbps", port_speed);
	atomic64_set(&fnic_stats->misc_stats.port_speed_in_mbps, port_speed);

	/* Add in other values as they get defined in fw */
	switch (port_speed) {
	case DCEM_PORTSPEED_1G:
		fc_host_speed(shost) = FC_PORTSPEED_1GBIT;
		break;
	case DCEM_PORTSPEED_2G:
		fc_host_speed(shost) = FC_PORTSPEED_2GBIT;
		break;
	case DCEM_PORTSPEED_4G:
		fc_host_speed(shost) = FC_PORTSPEED_4GBIT;
		break;
	case DCEM_PORTSPEED_8G:
		fc_host_speed(shost) = FC_PORTSPEED_8GBIT;
		break;
	case DCEM_PORTSPEED_10G:
		fc_host_speed(shost) = FC_PORTSPEED_10GBIT;
		break;
	case DCEM_PORTSPEED_16G:
		fc_host_speed(shost) = FC_PORTSPEED_16GBIT;
		break;
	case DCEM_PORTSPEED_20G:
		fc_host_speed(shost) = FC_PORTSPEED_20GBIT;
		break;
	case DCEM_PORTSPEED_25G:
		fc_host_speed(shost) = FC_PORTSPEED_25GBIT;
		break;
	case DCEM_PORTSPEED_32G:
		fc_host_speed(shost) = FC_PORTSPEED_32GBIT;
		break;
	case DCEM_PORTSPEED_40G:
	case DCEM_PORTSPEED_4x10G:
		fc_host_speed(shost) = FC_PORTSPEED_40GBIT;
		break;
	case DCEM_PORTSPEED_50G:
		fc_host_speed(shost) = FC_PORTSPEED_50GBIT;
		break;
	case DCEM_PORTSPEED_64G:
		fc_host_speed(shost) = FC_PORTSPEED_64GBIT;
		break;
	case DCEM_PORTSPEED_100G:
		fc_host_speed(shost) = FC_PORTSPEED_100GBIT;
		break;
	case DCEM_PORTSPEED_128G:
		fc_host_speed(shost) = FC_PORTSPEED_128GBIT;
		break;
	default:
		FNIC_MAIN_DBG(KERN_INFO, fnic->host, fnic->fnic_num,
					  "Unknown FC speed: %d Mbps", port_speed);
		fc_host_speed(shost) = FC_PORTSPEED_UNKNOWN;
		break;
	}
}

/* Placeholder function */
static struct fc_host_statistics *fnic_get_stats(struct Scsi_Host *host)
{
	int ret;
	struct fnic *fnic = *((struct fnic **) shost_priv(host));
	struct fc_host_statistics *stats = &fnic->fnic_stats.host_stats;
	struct vnic_stats *vs;
	unsigned long flags;

	if (time_before
		(jiffies, fnic->stats_time + HZ / FNIC_STATS_RATE_LIMIT))
		return stats;
	fnic->stats_time = jiffies;

	spin_lock_irqsave(&fnic->fnic_lock, flags);
	ret = vnic_dev_stats_dump(fnic->vdev, &fnic->stats);
	spin_unlock_irqrestore(&fnic->fnic_lock, flags);

	if (ret) {
		FNIC_MAIN_DBG(KERN_DEBUG, fnic->host, fnic->fnic_num,
					  "fnic: Get vnic stats failed: 0x%x", ret);
		return stats;
	}
	vs = fnic->stats;
	stats->tx_frames = vs->tx.tx_unicast_frames_ok;
	stats->tx_words = vs->tx.tx_unicast_bytes_ok / 4;
	stats->rx_frames = vs->rx.rx_unicast_frames_ok;
	stats->rx_words = vs->rx.rx_unicast_bytes_ok / 4;
	stats->error_frames = vs->tx.tx_errors + vs->rx.rx_errors;
	stats->dumped_frames = vs->tx.tx_drops + vs->rx.rx_drop;
	stats->invalid_crc_count = vs->rx.rx_crc_errors;
	stats->seconds_since_last_reset =
		(jiffies - fnic->stats_reset_time) / HZ;
	stats->fcp_input_megabytes = div_u64(fnic->fcp_input_bytes, 1000000);
	stats->fcp_output_megabytes = div_u64(fnic->fcp_output_bytes, 1000000);
	return stats;
}

/*
 * fnic_dump_fchost_stats
 * note : dumps fc_statistics into system logs
 */
void fnic_dump_fchost_stats(struct Scsi_Host *host,
				struct fc_host_statistics *stats)
{
	FNIC_MAIN_NOTE(KERN_NOTICE, host,
			"fnic: seconds since last reset = %llu\n",
			stats->seconds_since_last_reset);
	FNIC_MAIN_NOTE(KERN_NOTICE, host,
			"fnic: tx frames		= %llu\n",
			stats->tx_frames);
	FNIC_MAIN_NOTE(KERN_NOTICE, host,
			"fnic: tx words		= %llu\n",
			stats->tx_words);
	FNIC_MAIN_NOTE(KERN_NOTICE, host,
			"fnic: rx frames		= %llu\n",
			stats->rx_frames);
	FNIC_MAIN_NOTE(KERN_NOTICE, host,
			"fnic: rx words		= %llu\n",
			stats->rx_words);
	FNIC_MAIN_NOTE(KERN_NOTICE, host,
			"fnic: lip count		= %llu\n",
			stats->lip_count);
	FNIC_MAIN_NOTE(KERN_NOTICE, host,
			"fnic: nos count		= %llu\n",
			stats->nos_count);
	FNIC_MAIN_NOTE(KERN_NOTICE, host,
			"fnic: error frames		= %llu\n",
			stats->error_frames);
	FNIC_MAIN_NOTE(KERN_NOTICE, host,
			"fnic: dumped frames	= %llu\n",
			stats->dumped_frames);
	FNIC_MAIN_NOTE(KERN_NOTICE, host,
			"fnic: link failure count	= %llu\n",
			stats->link_failure_count);
	FNIC_MAIN_NOTE(KERN_NOTICE, host,
			"fnic: loss of sync count	= %llu\n",
			stats->loss_of_sync_count);
	FNIC_MAIN_NOTE(KERN_NOTICE, host,
			"fnic: loss of signal count	= %llu\n",
			stats->loss_of_signal_count);
	FNIC_MAIN_NOTE(KERN_NOTICE, host,
			"fnic: prim seq protocol err count = %llu\n",
			stats->prim_seq_protocol_err_count);
	FNIC_MAIN_NOTE(KERN_NOTICE, host,
			"fnic: invalid tx word count= %llu\n",
			stats->invalid_tx_word_count);
	FNIC_MAIN_NOTE(KERN_NOTICE, host,
			"fnic: invalid crc count	= %llu\n",
			stats->invalid_crc_count);
	FNIC_MAIN_NOTE(KERN_NOTICE, host,
			"fnic: fcp input requests	= %llu\n",
			stats->fcp_input_requests);
	FNIC_MAIN_NOTE(KERN_NOTICE, host,
			"fnic: fcp output requests	= %llu\n",
			stats->fcp_output_requests);
	FNIC_MAIN_NOTE(KERN_NOTICE, host,
			"fnic: fcp control requests	= %llu\n",
			stats->fcp_control_requests);
	FNIC_MAIN_NOTE(KERN_NOTICE, host,
			"fnic: fcp input megabytes	= %llu\n",
			stats->fcp_input_megabytes);
	FNIC_MAIN_NOTE(KERN_NOTICE, host,
			"fnic: fcp output megabytes	= %llu\n",
			stats->fcp_output_megabytes);
	return;
}

/*
 * fnic_reset_host_stats : clears host stats
 * note : called when reset_statistics set under sysfs dir
 */
static void fnic_reset_host_stats(struct Scsi_Host *host)
{
	int ret;
	struct fnic *fnic = *((struct fnic **) shost_priv(host));
	struct fc_host_statistics *stats;
	unsigned long flags;

	/* dump current stats, before clearing them */
	stats = fnic_get_stats(host);
	fnic_dump_fchost_stats(host, stats);

	spin_lock_irqsave(&fnic->fnic_lock, flags);
	ret = vnic_dev_stats_clear(fnic->vdev);
	spin_unlock_irqrestore(&fnic->fnic_lock, flags);

	if (ret) {
		FNIC_MAIN_DBG(KERN_DEBUG, fnic->host, fnic->fnic_num,
				"fnic: Reset vnic stats failed"
				" 0x%x", ret);
		return;
	}
	fnic->stats_reset_time = jiffies;
	memset(stats, 0, sizeof(*stats));

	return;
}

void fnic_log_q_error(struct fnic *fnic)
{
	unsigned int i;
	u32 error_status;

	for (i = 0; i < fnic->raw_wq_count; i++) {
		error_status = ioread32(&fnic->wq[i].ctrl->error_status);
		if (error_status)
			dev_err(&fnic->pdev->dev, "WQ[%d] error_status %d\n", i, error_status);
	}

	for (i = 0; i < fnic->rq_count; i++) {
		error_status = ioread32(&fnic->rq[i].ctrl->error_status);
		if (error_status)
			dev_err(&fnic->pdev->dev, "RQ[%d] error_status %d\n", i, error_status);
	}

	for (i = 0; i < fnic->wq_copy_count; i++) {
		error_status = ioread32(&fnic->hw_copy_wq[i].ctrl->error_status);
		if (error_status)
			dev_err(&fnic->pdev->dev, "CWQ[%d] error_status %d\n", i, error_status);
	}
}

void fnic_handle_link_event(struct fnic *fnic)
{
	unsigned long flags;

	spin_lock_irqsave(&fnic->fnic_lock, flags);
	if (fnic->stop_rx_link_events) {
		spin_unlock_irqrestore(&fnic->fnic_lock, flags);
		return;
	}
	spin_unlock_irqrestore(&fnic->fnic_lock, flags);

	queue_work(fnic_event_queue, &fnic->link_work);

}

static int fnic_notify_set(struct fnic *fnic)
{
	int err;

	switch (vnic_dev_get_intr_mode(fnic->vdev)) {
	case VNIC_DEV_INTR_MODE_INTX:
		err = vnic_dev_notify_set(fnic->vdev, FNIC_INTX_NOTIFY);
		break;
	case VNIC_DEV_INTR_MODE_MSI:
		err = vnic_dev_notify_set(fnic->vdev, -1);
		break;
	case VNIC_DEV_INTR_MODE_MSIX:
		err = vnic_dev_notify_set(fnic->vdev, fnic->wq_copy_count + fnic->copy_wq_base);
		break;
	default:
		dev_err(&fnic->pdev->dev, "Interrupt mode should be set up"
			     " before devcmd notify set %d\n",
			     vnic_dev_get_intr_mode(fnic->vdev));
		err = -1;
		break;
	}

	return err;
}

static void fnic_notify_timer(struct timer_list *t)
{
	struct fnic *fnic = from_timer(fnic, t, notify_timer);

	fnic_handle_link_event(fnic);
	mod_timer(&fnic->notify_timer,
		  round_jiffies(jiffies + FNIC_NOTIFY_TIMER_PERIOD));
}

static void fnic_notify_timer_start(struct fnic *fnic)
{
	switch (vnic_dev_get_intr_mode(fnic->vdev)) {
	case VNIC_DEV_INTR_MODE_MSI:
		/*
		 * Schedule first timeout immediately. The driver is
		 * initiatialized and ready to look for link up notification
		 */
		mod_timer(&fnic->notify_timer, jiffies);
		break;
	default:
		/* Using intr for notification for INTx/MSI-X */
		break;
	}
}

static int fnic_dev_wait(struct vnic_dev *vdev,
			 int (*start)(struct vnic_dev *, int),
			 int (*finished)(struct vnic_dev *, int *),
			 int arg)
{
	unsigned long time;
	int done;
	int err;
	int count;

	count = 0;

	err = start(vdev, arg);
	if (err)
		return err;

	/* Wait for func to complete.
	* Sometime schedule_timeout_uninterruptible take long time
	* to wake up so we do not retry as we are only waiting for
	* 2 seconds in while loop. By adding count, we make sure
	* we try atleast three times before returning -ETIMEDOUT
	*/
	time = jiffies + (HZ * 2);
	do {
		err = finished(vdev, &done);
		count++;
		if (err)
			return err;
		if (done)
			return 0;
		schedule_timeout_uninterruptible(HZ / 10);
	} while (time_after(time, jiffies) || (count < 3));

	return -ETIMEDOUT;
}

static int fnic_cleanup(struct fnic *fnic)
{
	unsigned int i;
	int err;
	int raw_wq_rq_counts;

	vnic_dev_disable(fnic->vdev);
	for (i = 0; i < fnic->intr_count; i++)
		vnic_intr_mask(&fnic->intr[i]);

	for (i = 0; i < fnic->rq_count; i++) {
		err = vnic_rq_disable(&fnic->rq[i]);
		if (err)
			return err;
	}
	for (i = 0; i < fnic->raw_wq_count; i++) {
		err = vnic_wq_disable(&fnic->wq[i]);
		if (err)
			return err;
	}
	for (i = 0; i < fnic->wq_copy_count; i++) {
		err = vnic_wq_copy_disable(&fnic->hw_copy_wq[i]);
		if (err)
			return err;
		raw_wq_rq_counts = fnic->raw_wq_count + fnic->rq_count;
		fnic_wq_copy_cmpl_handler(fnic, -1, i + raw_wq_rq_counts);
	}

	/* Clean up completed IOs and FCS frames */
	fnic_wq_cmpl_handler(fnic, -1);
	fnic_rq_cmpl_handler(fnic, -1);

	/* Clean up the IOs and FCS frames that have not completed */
	for (i = 0; i < fnic->raw_wq_count; i++)
		vnic_wq_clean(&fnic->wq[i], fnic_free_wq_buf);
	for (i = 0; i < fnic->rq_count; i++)
		vnic_rq_clean(&fnic->rq[i], fnic_free_rq_buf);
	for (i = 0; i < fnic->wq_copy_count; i++)
		vnic_wq_copy_clean(&fnic->hw_copy_wq[i],
				   fnic_wq_copy_cleanup_handler);

	for (i = 0; i < fnic->cq_count; i++)
		vnic_cq_clean(&fnic->cq[i]);
	for (i = 0; i < fnic->intr_count; i++)
		vnic_intr_clean(&fnic->intr[i]);

	mempool_destroy(fnic->io_req_pool);
	mempool_destroy(fnic->frame_pool);
	mempool_destroy(fnic->frame_elem_pool);
	for (i = 0; i < FNIC_SGL_NUM_CACHES; i++)
		mempool_destroy(fnic->io_sgl_pool[i]);

	return 0;
}

static void fnic_iounmap(struct fnic *fnic)
{
	if (fnic->bar0.vaddr)
		iounmap(fnic->bar0.vaddr);
}

static void fnic_set_vlan(struct fnic *fnic, u16 vlan_id)
{
	vnic_dev_set_default_vlan(fnic->vdev, vlan_id);
}

static void fnic_scsi_init(struct fnic *fnic)
{
	struct Scsi_Host *host = fnic->host;

	snprintf(fnic->name, sizeof(fnic->name) - 1, "%s%d", DRV_NAME,
			 host->host_no);

	host->transportt = fnic_fc_transport;
}

static void fnic_free_ioreq_tables_mq(struct fnic *fnic)
{
	int hwq;

	for (hwq = 0; hwq < fnic->wq_copy_count; hwq++)
		kfree(fnic->sw_copy_wq[hwq].io_req_table);
}

static int fnic_scsi_drv_init(struct fnic *fnic)
{
	struct Scsi_Host *host = fnic->host;
	int err;
	struct pci_dev *pdev = fnic->pdev;
	struct fnic_iport_s *iport = &fnic->iport;
	int hwq;

	/* Configure maximum outstanding IO reqs*/
	if (fnic->config.io_throttle_count != FNIC_UCSM_DFLT_THROTTLE_CNT_BLD)
		host->can_queue = min_t(u32, FNIC_MAX_IO_REQ,
					max_t(u32, FNIC_MIN_IO_REQ,
					fnic->config.io_throttle_count));

	fnic->fnic_max_tag_id = host->can_queue;
	host->max_lun = fnic->config.luns_per_tgt;
	host->max_id = FNIC_MAX_FCP_TARGET;
	host->max_cmd_len = FNIC_FCOE_MAX_CMD_LEN;

	host->nr_hw_queues = fnic->wq_copy_count;

	dev_info(&fnic->pdev->dev, "fnic: can_queue: %d max_lun: %llu",
			host->can_queue, host->max_lun);

	dev_info(&fnic->pdev->dev, "fnic: max_id: %d max_cmd_len: %d nr_hw_queues: %d",
			host->max_id, host->max_cmd_len, host->nr_hw_queues);

	for (hwq = 0; hwq < fnic->wq_copy_count; hwq++) {
		fnic->sw_copy_wq[hwq].ioreq_table_size = fnic->fnic_max_tag_id;
		fnic->sw_copy_wq[hwq].io_req_table =
			kzalloc((fnic->sw_copy_wq[hwq].ioreq_table_size + 1) *
					sizeof(struct fnic_io_req *), GFP_KERNEL);

		if (!fnic->sw_copy_wq[hwq].io_req_table) {
			fnic_free_ioreq_tables_mq(fnic);
			return -ENOMEM;
		}
	}

	dev_info(&fnic->pdev->dev, "fnic copy wqs: %d, Q0 ioreq table size: %d\n",
			fnic->wq_copy_count, fnic->sw_copy_wq[0].ioreq_table_size);

	fnic_scsi_init(fnic);

	err = scsi_add_host(fnic->host, &pdev->dev);
	if (err) {
		dev_err(&fnic->pdev->dev, "fnic: scsi add host failed: aborting\n");
		return err;
	}
	fc_host_maxframe_size(fnic->host) = iport->max_payload_size;
	fc_host_dev_loss_tmo(fnic->host) =
		fnic->config.port_down_timeout / 1000;
	sprintf(fc_host_symbolic_name(fnic->host),
			DRV_NAME " v" DRV_VERSION " over %s", fnic->name);
	fc_host_port_type(fnic->host) = FC_PORTTYPE_NPORT;
	fc_host_node_name(fnic->host) = iport->wwnn;
	fc_host_port_name(fnic->host) = iport->wwpn;
	fc_host_supported_classes(fnic->host) = FC_COS_CLASS3;
	memset(fc_host_supported_fc4s(fnic->host), 0,
		   sizeof(fc_host_supported_fc4s(fnic->host)));
	fc_host_supported_fc4s(fnic->host)[2] = 1;
	fc_host_supported_fc4s(fnic->host)[7] = 1;
	fc_host_supported_speeds(fnic->host) = 0;
	fc_host_supported_speeds(fnic->host) |= FC_PORTSPEED_8GBIT;

	dev_info(&fnic->pdev->dev, "shost_data: 0x%p\n", fnic->host->shost_data);
	if (fnic->host->shost_data != NULL) {
		if (fnic_tgt_id_binding == 0) {
			dev_info(&fnic->pdev->dev, "Setting target binding to NONE\n");
			fc_host_tgtid_bind_type(fnic->host) = FC_TGTID_BIND_NONE;
		} else {
			dev_info(&fnic->pdev->dev, "Setting target binding to WWPN\n");
			fc_host_tgtid_bind_type(fnic->host) = FC_TGTID_BIND_BY_WWPN;
		}
	}

	fnic->io_req_pool = mempool_create_slab_pool(2, fnic_io_req_cache);
	if (!fnic->io_req_pool) {
		scsi_remove_host(fnic->host);
		return -ENOMEM;
	}

	return 0;
}

void fnic_mq_map_queues_cpus(struct Scsi_Host *host)
{
	struct fnic *fnic = *((struct fnic **) shost_priv(host));
	struct pci_dev *l_pdev = fnic->pdev;
	int intr_mode = fnic->config.intr_mode;
	struct blk_mq_queue_map *qmap = &host->tag_set.map[HCTX_TYPE_DEFAULT];

	if (intr_mode == VNIC_DEV_INTR_MODE_MSI || intr_mode == VNIC_DEV_INTR_MODE_INTX) {
		FNIC_MAIN_DBG(KERN_ERR, fnic->host, fnic->fnic_num,
			"intr_mode is not msix\n");
		return;
	}

	FNIC_MAIN_DBG(KERN_INFO, fnic->host, fnic->fnic_num,
			"qmap->nr_queues: %d\n", qmap->nr_queues);

	if (l_pdev == NULL) {
		FNIC_MAIN_DBG(KERN_ERR, fnic->host, fnic->fnic_num,
						"l_pdev is null\n");
		return;
	}

	blk_mq_pci_map_queues(qmap, l_pdev, FNIC_PCI_OFFSET);
}

static int fnic_probe(struct pci_dev *pdev, const struct pci_device_id *ent)
{
	struct Scsi_Host *host = NULL;
	struct fnic *fnic;
	mempool_t *pool;
	struct fnic_iport_s *iport;
	int err = 0;
	int fnic_id = 0;
	int i;
	unsigned long flags;
	char *desc, *subsys_desc;
	int len;

	/*
	 * Allocate fnic
	 */
	fnic = kzalloc(sizeof(struct fnic), GFP_KERNEL);
	if (!fnic) {
		err = -ENOMEM;
		goto err_out_fnic_alloc;
	}

	iport = &fnic->iport;

	fnic_id = ida_alloc(&fnic_ida, GFP_KERNEL);
	if (fnic_id < 0) {
		dev_err(&pdev->dev, "Unable to alloc fnic ID\n");
		err = fnic_id;
		goto err_out_ida_alloc;
	}

	fnic->pdev = pdev;
	fnic->fnic_num = fnic_id;

	/* Find model name from PCIe subsys ID */
	if (fnic_get_desc_by_devid(pdev, &desc, &subsys_desc) == 0) {
		dev_info(&fnic->pdev->dev, "Model: %s\n", subsys_desc);

		/* Update FDMI model */
		fnic->subsys_desc_len = strlen(subsys_desc);
		len = ARRAY_SIZE(fnic->subsys_desc);
		if (fnic->subsys_desc_len > len)
			fnic->subsys_desc_len = len;
		memcpy(fnic->subsys_desc, subsys_desc, fnic->subsys_desc_len);
		dev_info(&fnic->pdev->dev, "FDMI Model: %s\n", fnic->subsys_desc);
	} else {
		fnic->subsys_desc_len = 0;
		dev_info(&fnic->pdev->dev, "Model: %s subsys_id: 0x%04x\n", "Unknown",
				pdev->subsystem_device);
	}

	err = pci_enable_device(pdev);
	if (err) {
		dev_err(&fnic->pdev->dev, "Cannot enable PCI device, aborting.\n");
		goto err_out_pci_enable_device;
	}

	err = pci_request_regions(pdev, DRV_NAME);
	if (err) {
		dev_err(&fnic->pdev->dev, "Cannot enable PCI resources, aborting\n");
		goto err_out_pci_request_regions;
	}

	pci_set_master(pdev);

	/* Query PCI controller on system for DMA addressing
	 * limitation for the device.  Try 47-bit first, and
	 * fail to 32-bit. Cisco VIC supports 47 bits only.
	 */
	err = dma_set_mask_and_coherent(&pdev->dev, DMA_BIT_MASK(47));
	if (err) {
		err = dma_set_mask_and_coherent(&pdev->dev, DMA_BIT_MASK(32));
		if (err) {
			dev_err(&fnic->pdev->dev, "No usable DMA configuration "
				     "aborting\n");
			goto err_out_set_dma_mask;
		}
	}

	/* Map vNIC resources from BAR0 */
	if (!(pci_resource_flags(pdev, 0) & IORESOURCE_MEM)) {
		dev_err(&fnic->pdev->dev, "BAR0 not memory-map'able, aborting.\n");
		err = -ENODEV;
		goto err_out_map_bar;
	}

	fnic->bar0.vaddr = pci_iomap(pdev, 0, 0);
	fnic->bar0.bus_addr = pci_resource_start(pdev, 0);
	fnic->bar0.len = pci_resource_len(pdev, 0);

	if (!fnic->bar0.vaddr) {
		dev_err(&fnic->pdev->dev, "Cannot memory-map BAR0 res hdr, "
			     "aborting.\n");
		err = -ENODEV;
		goto err_out_fnic_map_bar;
	}

	fnic->vdev = vnic_dev_register(NULL, fnic, pdev, &fnic->bar0);
	if (!fnic->vdev) {
		dev_err(&fnic->pdev->dev, "vNIC registration failed, "
			     "aborting.\n");
		err = -ENODEV;
		goto err_out_dev_register;
	}

	err = vnic_dev_cmd_init(fnic->vdev);
	if (err) {
		dev_err(&fnic->pdev->dev, "vnic_dev_cmd_init() returns %d, aborting\n",
				err);
		goto err_out_dev_cmd_init;
	}

	err = fnic_dev_wait(fnic->vdev, vnic_dev_open,
			    vnic_dev_open_done, CMD_OPENF_RQ_ENABLE_THEN_POST);
	if (err) {
		dev_err(&fnic->pdev->dev, "vNIC dev open failed, aborting.\n");
		goto err_out_dev_open;
	}

	err = vnic_dev_init(fnic->vdev, 0);
	if (err) {
		dev_err(&fnic->pdev->dev, "vNIC dev init failed, aborting.\n");
		goto err_out_dev_init;
	}

	err = vnic_dev_mac_addr(fnic->vdev, iport->hwmac);
	if (err) {
		dev_err(&fnic->pdev->dev, "vNIC get MAC addr failed\n");
		goto err_out_dev_mac_addr;
	}
	/* set data_src for point-to-point mode and to keep it non-zero */
	memcpy(fnic->data_src_addr, iport->hwmac, ETH_ALEN);

	/* Get vNIC configuration */
	err = fnic_get_vnic_config(fnic);
	if (err) {
		dev_err(&fnic->pdev->dev, "Get vNIC configuration failed, "
			     "aborting.\n");
		goto err_out_fnic_get_config;
	}

	switch (fnic->config.flags & 0xff0) {
	case VFCF_FC_INITIATOR:
		{
			host =
				scsi_host_alloc(&fnic_host_template,
								sizeof(struct fnic *));
			if (!host) {
				dev_err(&fnic->pdev->dev, "Unable to allocate scsi host\n");
				err = -ENOMEM;
				goto err_out_scsi_host_alloc;
			}
			*((struct fnic **) shost_priv(host)) = fnic;

			fnic->host = host;
			fnic->role = FNIC_ROLE_FCP_INITIATOR;
			dev_info(&fnic->pdev->dev, "fnic: %d is scsi initiator\n",
					fnic->fnic_num);
		}
		break;
	default:
		dev_info(&fnic->pdev->dev, "fnic: %d has no role defined\n", fnic->fnic_num);
		err = -EINVAL;
		goto err_out_fnic_role;
	}

	/* Setup PCI resources */
	pci_set_drvdata(pdev, fnic);

	fnic_get_res_counts(fnic);

	err = fnic_set_intr_mode(fnic);
	if (err) {
		dev_err(&fnic->pdev->dev, "Failed to set intr mode, "
			     "aborting.\n");
		goto err_out_fnic_set_intr_mode;
	}

	err = fnic_alloc_vnic_resources(fnic);
	if (err) {
		dev_err(&fnic->pdev->dev, "Failed to alloc vNIC resources, "
			     "aborting.\n");
		goto err_out_fnic_alloc_vnic_res;
	}
	dev_info(&fnic->pdev->dev, "fnic copy wqs: %d, Q0 ioreq table size: %d\n",
			fnic->wq_copy_count, fnic->sw_copy_wq[0].ioreq_table_size);

	/* initialize all fnic locks */
	spin_lock_init(&fnic->fnic_lock);

	for (i = 0; i < FNIC_WQ_MAX; i++)
		spin_lock_init(&fnic->wq_lock[i]);

	for (i = 0; i < FNIC_WQ_COPY_MAX; i++) {
		spin_lock_init(&fnic->wq_copy_lock[i]);
		fnic->wq_copy_desc_low[i] = DESC_CLEAN_LOW_WATERMARK;
		fnic->fw_ack_recd[i] = 0;
		fnic->fw_ack_index[i] = -1;
	}

	pool = mempool_create_slab_pool(2, fnic_sgl_cache[FNIC_SGL_CACHE_DFLT]);
	if (!pool) {
		err = -ENOMEM;
		goto err_out_free_resources;
	}
	fnic->io_sgl_pool[FNIC_SGL_CACHE_DFLT] = pool;

	pool = mempool_create_slab_pool(2, fnic_sgl_cache[FNIC_SGL_CACHE_MAX]);
	if (!pool) {
		err = -ENOMEM;
		goto err_out_free_dflt_pool;
	}
	fnic->io_sgl_pool[FNIC_SGL_CACHE_MAX] = pool;

	pool = mempool_create_slab_pool(FDLS_MIN_FRAMES, fdls_frame_cache);
	if (!pool) {
		err = -ENOMEM;
		goto err_out_fdls_frame_pool;
	}
	fnic->frame_pool = pool;

	pool = mempool_create_slab_pool(FDLS_MIN_FRAME_ELEM,
						fdls_frame_elem_cache);
	if (!pool) {
		err = -ENOMEM;
		goto err_out_fdls_frame_elem_pool;
	}
	fnic->frame_elem_pool = pool;

	/* setup vlan config, hw inserts vlan header */
	fnic->vlan_hw_insert = 1;
	fnic->vlan_id = 0;

	if (fnic->config.flags & VFCF_FIP_CAPABLE) {
		dev_info(&fnic->pdev->dev, "firmware supports FIP\n");
		/* enable directed and multicast */
		vnic_dev_packet_filter(fnic->vdev, 1, 1, 0, 0, 0);
		vnic_dev_add_addr(fnic->vdev, FIP_ALL_ENODE_MACS);
		vnic_dev_add_addr(fnic->vdev, iport->hwmac);
		spin_lock_init(&fnic->vlans_lock);
		INIT_WORK(&fnic->fip_frame_work, fnic_handle_fip_frame);
		INIT_LIST_HEAD(&fnic->fip_frame_queue);
		INIT_LIST_HEAD(&fnic->vlan_list);
		timer_setup(&fnic->retry_fip_timer, fnic_handle_fip_timer, 0);
		timer_setup(&fnic->fcs_ka_timer, fnic_handle_fcs_ka_timer, 0);
		timer_setup(&fnic->enode_ka_timer, fnic_handle_enode_ka_timer, 0);
		timer_setup(&fnic->vn_ka_timer, fnic_handle_vn_ka_timer, 0);
		fnic->set_vlan = fnic_set_vlan;
	} else {
		dev_info(&fnic->pdev->dev, "firmware uses non-FIP mode\n");
	}
	fnic->state = FNIC_IN_FC_MODE;

	atomic_set(&fnic->in_flight, 0);
	fnic->state_flags = FNIC_FLAGS_NONE;

	/* Enable hardware stripping of vlan header on ingress */
	fnic_set_nic_config(fnic, 0, 0, 0, 0, 0, 0, 1);

	/* Setup notification buffer area */
	err = fnic_notify_set(fnic);
	if (err) {
		dev_err(&fnic->pdev->dev, "Failed to alloc notify buffer, aborting.\n");
		goto err_out_fnic_notify_set;
	}

	/* Setup notify timer when using MSI interrupts */
	if (vnic_dev_get_intr_mode(fnic->vdev) == VNIC_DEV_INTR_MODE_MSI)
		timer_setup(&fnic->notify_timer, fnic_notify_timer, 0);

	/* allocate RQ buffers and post them to RQ*/
	for (i = 0; i < fnic->rq_count; i++) {
		err = vnic_rq_fill(&fnic->rq[i], fnic_alloc_rq_frame);
		if (err) {
			dev_err(&fnic->pdev->dev, "fnic_alloc_rq_frame can't alloc "
				     "frame\n");
			goto err_out_alloc_rq_buf;
		}
	}

	init_completion(&fnic->reset_completion_wait);

	/* Start local port initialization */
	iport->max_flogi_retries = fnic->config.flogi_retries;
	iport->max_plogi_retries = fnic->config.plogi_retries;
	iport->plogi_timeout = fnic->config.plogi_timeout;
	iport->service_params =
		(FNIC_FCP_SP_INITIATOR | FNIC_FCP_SP_RD_XRDY_DIS |
		 FNIC_FCP_SP_CONF_CMPL);
	if (fnic->config.flags & VFCF_FCP_SEQ_LVL_ERR)
		iport->service_params |= FNIC_FCP_SP_RETRY;

	iport->boot_time = jiffies;
	iport->e_d_tov = fnic->config.ed_tov;
	iport->r_a_tov = fnic->config.ra_tov;
	iport->link_supported_speeds = FNIC_PORTSPEED_10GBIT;
	iport->wwpn = fnic->config.port_wwn;
	iport->wwnn = fnic->config.node_wwn;

	iport->max_payload_size = fnic->config.maxdatafieldsize;

	if ((iport->max_payload_size < FNIC_MIN_DATA_FIELD_SIZE) ||
		(iport->max_payload_size > FNIC_FC_MAX_PAYLOAD_LEN) ||
		((iport->max_payload_size % 4) != 0)) {
		iport->max_payload_size = FNIC_FC_MAX_PAYLOAD_LEN;
	}

	iport->flags |= FNIC_FIRST_LINK_UP;

	timer_setup(&(iport->fabric.retry_timer), fdls_fabric_timer_callback,
				0);

	fnic->stats_reset_time = jiffies;

	INIT_WORK(&fnic->link_work, fnic_handle_link);
	INIT_WORK(&fnic->frame_work, fnic_handle_frame);
	INIT_WORK(&fnic->tport_work, fnic_tport_event_handler);
	INIT_WORK(&fnic->flush_work, fnic_flush_tx);

	INIT_LIST_HEAD(&fnic->frame_queue);
	INIT_LIST_HEAD(&fnic->tx_queue);
	INIT_LIST_HEAD(&fnic->tport_event_list);

	INIT_DELAYED_WORK(&iport->oxid_pool.schedule_oxid_free_retry,
	fdls_schedule_oxid_free_retry_work);

	/* Initialize the oxid reclaim list and work struct */
	INIT_LIST_HEAD(&iport->oxid_pool.oxid_reclaim_list);
	INIT_DELAYED_WORK(&iport->oxid_pool.oxid_reclaim_work, fdls_reclaim_oxid_handler);

	/* Enable all queues */
	for (i = 0; i < fnic->raw_wq_count; i++)
		vnic_wq_enable(&fnic->wq[i]);
	for (i = 0; i < fnic->rq_count; i++) {
		if (!ioread32(&fnic->rq[i].ctrl->enable))
			vnic_rq_enable(&fnic->rq[i]);
	}
	for (i = 0; i < fnic->wq_copy_count; i++)
		vnic_wq_copy_enable(&fnic->hw_copy_wq[i]);

	vnic_dev_enable(fnic->vdev);

	err = fnic_request_intr(fnic);
	if (err) {
		dev_err(&fnic->pdev->dev, "Unable to request irq.\n");
		goto err_out_fnic_request_intr;
	}

	fnic_notify_timer_start(fnic);

	fnic_fdls_init(fnic, (fnic->config.flags & VFCF_FIP_CAPABLE));

	err = fnic_scsi_drv_init(fnic);
	if (err)
		goto err_out_scsi_drv_init;

	err = fnic_stats_debugfs_init(fnic);
	if (err) {
		dev_err(&fnic->pdev->dev, "Failed to initialize debugfs for stats\n");
		goto err_out_free_stats_debugfs;
	}

	for (i = 0; i < fnic->intr_count; i++)
		vnic_intr_unmask(&fnic->intr[i]);

	spin_lock_irqsave(&fnic_list_lock, flags);
	list_add_tail(&fnic->list, &fnic_list);
	spin_unlock_irqrestore(&fnic_list_lock, flags);

	return 0;

err_out_free_stats_debugfs:
	fnic_stats_debugfs_remove(fnic);
	fnic_free_ioreq_tables_mq(fnic);
	scsi_remove_host(fnic->host);
err_out_scsi_drv_init:
	fnic_free_intr(fnic);
err_out_fnic_request_intr:
err_out_alloc_rq_buf:
	for (i = 0; i < fnic->rq_count; i++) {
		if (ioread32(&fnic->rq[i].ctrl->enable))
			vnic_rq_disable(&fnic->rq[i]);
		vnic_rq_clean(&fnic->rq[i], fnic_free_rq_buf);
	}
	vnic_dev_notify_unset(fnic->vdev);
err_out_fnic_notify_set:
	mempool_destroy(fnic->frame_elem_pool);
err_out_fdls_frame_elem_pool:
	mempool_destroy(fnic->frame_pool);
err_out_fdls_frame_pool:
	mempool_destroy(fnic->io_sgl_pool[FNIC_SGL_CACHE_MAX]);
err_out_free_dflt_pool:
	mempool_destroy(fnic->io_sgl_pool[FNIC_SGL_CACHE_DFLT]);
err_out_free_resources:
	fnic_free_vnic_resources(fnic);
err_out_fnic_alloc_vnic_res:
	fnic_clear_intr_mode(fnic);
err_out_fnic_set_intr_mode:
	scsi_host_put(fnic->host);
err_out_fnic_role:
err_out_scsi_host_alloc:
err_out_fnic_get_config:
err_out_dev_mac_addr:
err_out_dev_init:
	vnic_dev_close(fnic->vdev);
err_out_dev_open:
err_out_dev_cmd_init:
	vnic_dev_unregister(fnic->vdev);
err_out_dev_register:
	fnic_iounmap(fnic);
err_out_fnic_map_bar:
err_out_map_bar:
err_out_set_dma_mask:
	pci_release_regions(pdev);
err_out_pci_request_regions:
	pci_disable_device(pdev);
err_out_pci_enable_device:
	ida_free(&fnic_ida, fnic->fnic_num);
err_out_ida_alloc:
	kfree(fnic);
err_out_fnic_alloc:
	return err;
}

static void fnic_remove(struct pci_dev *pdev)
{
	struct fnic *fnic = pci_get_drvdata(pdev);
	unsigned long flags;

	/*
	 * Sometimes when probe() fails and do not exit with an error code,
	 * remove() gets called with 'drvdata' not set. Avoid a crash by
	 * adding a defensive check.
	 */
	if (!fnic)
		return;

	spin_lock_irqsave(&fnic->fnic_lock, flags);
	fnic->stop_rx_link_events = 1;
	spin_unlock_irqrestore(&fnic->fnic_lock, flags);

	/*
	 * Flush the fnic event queue. After this call, there should
	 * be no event queued for this fnic device in the workqueue
	 */
	flush_workqueue(fnic_event_queue);

	fnic_scsi_unload(fnic);

	if (vnic_dev_get_intr_mode(fnic->vdev) == VNIC_DEV_INTR_MODE_MSI)
		del_timer_sync(&fnic->notify_timer);

	if (fnic->config.flags & VFCF_FIP_CAPABLE) {
		del_timer_sync(&fnic->retry_fip_timer);
		del_timer_sync(&fnic->fcs_ka_timer);
		del_timer_sync(&fnic->enode_ka_timer);
		del_timer_sync(&fnic->vn_ka_timer);

		fnic_free_txq(&fnic->fip_frame_queue);
		fnic_fcoe_reset_vlans(fnic);
	}

	if ((fnic_fdmi_support == 1) && (fnic->iport.fabric.fdmi_pending > 0))
		del_timer_sync(&fnic->iport.fabric.fdmi_timer);

	fnic_stats_debugfs_remove(fnic);

	/*
	 * This stops the fnic device, masks all interrupts. Completed
	 * CQ entries are drained. Posted WQ/RQ/Copy-WQ entries are
	 * cleaned up
	 */
	fnic_cleanup(fnic);

	spin_lock_irqsave(&fnic_list_lock, flags);
	list_del(&fnic->list);
	spin_unlock_irqrestore(&fnic_list_lock, flags);

	fnic_free_txq(&fnic->frame_queue);
	fnic_free_txq(&fnic->tx_queue);

	vnic_dev_notify_unset(fnic->vdev);
	fnic_free_intr(fnic);
	fnic_free_vnic_resources(fnic);
	fnic_clear_intr_mode(fnic);
	vnic_dev_close(fnic->vdev);
	vnic_dev_unregister(fnic->vdev);
	fnic_iounmap(fnic);
	pci_release_regions(pdev);
	pci_disable_device(pdev);
	pci_set_drvdata(pdev, NULL);
	ida_free(&fnic_ida, fnic->fnic_num);
	fnic_scsi_unload_cleanup(fnic);
	scsi_host_put(fnic->host);
	kfree(fnic);
}

static struct pci_driver fnic_driver = {
	.name = DRV_NAME,
	.id_table = fnic_id_table,
	.probe = fnic_probe,
	.remove = fnic_remove,
};

static int __init fnic_init_module(void)
{
	size_t len;
	int err = 0;

	printk(KERN_INFO PFX "%s, ver %s\n", DRV_DESCRIPTION, DRV_VERSION);

	/* Create debugfs entries for fnic */
	err = fnic_debugfs_init();
	if (err < 0) {
		printk(KERN_ERR PFX "Failed to create fnic directory "
				"for tracing and stats logging\n");
		fnic_debugfs_terminate();
	}

	/* Allocate memory for trace buffer */
	err = fnic_trace_buf_init();
	if (err < 0) {
		printk(KERN_ERR PFX
		       "Trace buffer initialization Failed. "
		       "Fnic Tracing utility is disabled\n");
		fnic_trace_free();
	}

    /* Allocate memory for fc trace buffer */
	err = fnic_fc_trace_init();
	if (err < 0) {
		printk(KERN_ERR PFX "FC trace buffer initialization Failed "
		       "FC frame tracing utility is disabled\n");
		fnic_fc_trace_free();
	}

	/* Create a cache for allocation of default size sgls */
	len = sizeof(struct fnic_dflt_sgl_list);
	fnic_sgl_cache[FNIC_SGL_CACHE_DFLT] = kmem_cache_create
		("fnic_sgl_dflt", len + FNIC_SG_DESC_ALIGN, FNIC_SG_DESC_ALIGN,
		 SLAB_HWCACHE_ALIGN,
		 NULL);
	if (!fnic_sgl_cache[FNIC_SGL_CACHE_DFLT]) {
		printk(KERN_ERR PFX "failed to create fnic dflt sgl slab\n");
		err = -ENOMEM;
		goto err_create_fnic_sgl_slab_dflt;
	}

	/* Create a cache for allocation of max size sgls*/
	len = sizeof(struct fnic_sgl_list);
	fnic_sgl_cache[FNIC_SGL_CACHE_MAX] = kmem_cache_create
		("fnic_sgl_max", len + FNIC_SG_DESC_ALIGN, FNIC_SG_DESC_ALIGN,
		  SLAB_HWCACHE_ALIGN,
		  NULL);
	if (!fnic_sgl_cache[FNIC_SGL_CACHE_MAX]) {
		printk(KERN_ERR PFX "failed to create fnic max sgl slab\n");
		err = -ENOMEM;
		goto err_create_fnic_sgl_slab_max;
	}

	/* Create a cache of io_req structs for use via mempool */
	fnic_io_req_cache = kmem_cache_create("fnic_io_req",
					      sizeof(struct fnic_io_req),
					      0, SLAB_HWCACHE_ALIGN, NULL);
	if (!fnic_io_req_cache) {
		printk(KERN_ERR PFX "failed to create fnic io_req slab\n");
		err = -ENOMEM;
		goto err_create_fnic_ioreq_slab;
	}

	fdls_frame_cache = kmem_cache_create("fdls_frames",
					FNIC_FCOE_FRAME_MAXSZ,
					0, SLAB_HWCACHE_ALIGN, NULL);
	if (!fdls_frame_cache) {
		pr_err("fnic fdls frame cache create failed\n");
		err = -ENOMEM;
		goto err_create_fdls_frame_cache;
	}

	fdls_frame_elem_cache = kmem_cache_create("fdls_frame_elem",
					sizeof(struct fnic_frame_list),
					0, SLAB_HWCACHE_ALIGN, NULL);
	if (!fdls_frame_elem_cache) {
		pr_err("fnic fdls frame elem cache create failed\n");
		err = -ENOMEM;
		goto err_create_fdls_frame_cache_elem;
	}

	fnic_event_queue =
		alloc_ordered_workqueue("%s", WQ_MEM_RECLAIM, "fnic_event_wq");
	if (!fnic_event_queue) {
		printk(KERN_ERR PFX "fnic work queue create failed\n");
		err = -ENOMEM;
		goto err_create_fnic_workq;
	}

	fnic_fip_queue =
		alloc_ordered_workqueue("%s", WQ_MEM_RECLAIM, "fnic_fip_q");
	if (!fnic_fip_queue) {
		printk(KERN_ERR PFX "fnic FIP work queue create failed\n");
		err = -ENOMEM;
		goto err_create_fip_workq;
	}

	if (pc_rscn_handling_feature_flag == PC_RSCN_HANDLING_FEATURE_ON) {
		reset_fnic_work_queue =
			create_singlethread_workqueue("reset_fnic_work_queue");
		if (!reset_fnic_work_queue) {
			pr_err("reset fnic work queue create failed\n");
			err = -ENOMEM;
			goto err_create_reset_fnic_workq;
		}
		spin_lock_init(&reset_fnic_list_lock);
		INIT_LIST_HEAD(&reset_fnic_list);
		INIT_WORK(&reset_fnic_work, fnic_reset_work_handler);
	}

	fnic_fc_transport = fc_attach_transport(&fnic_fc_functions);
	if (!fnic_fc_transport) {
		printk(KERN_ERR PFX "fc_attach_transport error\n");
		err = -ENOMEM;
		goto err_fc_transport;
	}

	/* register the driver with PCI system */
	err = pci_register_driver(&fnic_driver);
	if (err < 0) {
		printk(KERN_ERR PFX "pci register error\n");
		goto err_pci_register;
	}
	return err;

err_pci_register:
	fc_release_transport(fnic_fc_transport);
err_fc_transport:
	destroy_workqueue(fnic_fip_queue);
err_create_fip_workq:
	if (pc_rscn_handling_feature_flag == PC_RSCN_HANDLING_FEATURE_ON)
		destroy_workqueue(reset_fnic_work_queue);
err_create_reset_fnic_workq:
	destroy_workqueue(fnic_event_queue);
err_create_fnic_workq:
	kmem_cache_destroy(fdls_frame_elem_cache);
err_create_fdls_frame_cache_elem:
	kmem_cache_destroy(fdls_frame_cache);
err_create_fdls_frame_cache:
	kmem_cache_destroy(fnic_io_req_cache);
err_create_fnic_ioreq_slab:
	kmem_cache_destroy(fnic_sgl_cache[FNIC_SGL_CACHE_MAX]);
err_create_fnic_sgl_slab_max:
	kmem_cache_destroy(fnic_sgl_cache[FNIC_SGL_CACHE_DFLT]);
err_create_fnic_sgl_slab_dflt:
	fnic_trace_free();
	fnic_fc_trace_free();
	fnic_debugfs_terminate();
	return err;
}

static void __exit fnic_cleanup_module(void)
{
	pci_unregister_driver(&fnic_driver);
	destroy_workqueue(fnic_event_queue);

	if (pc_rscn_handling_feature_flag == PC_RSCN_HANDLING_FEATURE_ON)
		destroy_workqueue(reset_fnic_work_queue);

	if (fnic_fip_queue) {
		flush_workqueue(fnic_fip_queue);
		destroy_workqueue(fnic_fip_queue);
	}
	kmem_cache_destroy(fnic_sgl_cache[FNIC_SGL_CACHE_MAX]);
	kmem_cache_destroy(fnic_sgl_cache[FNIC_SGL_CACHE_DFLT]);
	kmem_cache_destroy(fnic_io_req_cache);
	kmem_cache_destroy(fdls_frame_cache);
	fc_release_transport(fnic_fc_transport);
	fnic_trace_free();
	fnic_fc_trace_free();
	fnic_debugfs_terminate();
	ida_destroy(&fnic_ida);
}

module_init(fnic_init_module);
module_exit(fnic_cleanup_module);<|MERGE_RESOLUTION|>--- conflicted
+++ resolved
@@ -119,13 +119,8 @@
 	.eh_timed_out = fc_eh_timed_out,
 	.eh_abort_handler = fnic_abort_cmd,
 	.eh_device_reset_handler = fnic_device_reset,
-<<<<<<< HEAD
-	.eh_host_reset_handler = fnic_host_reset,
+	.eh_host_reset_handler = fnic_eh_host_reset_handler,
 	.sdev_init = fnic_sdev_init,
-=======
-	.eh_host_reset_handler = fnic_eh_host_reset_handler,
-	.slave_alloc = fnic_slave_alloc,
->>>>>>> 86979346
 	.change_queue_depth = scsi_change_queue_depth,
 	.this_id = -1,
 	.cmd_per_lun = 3,
