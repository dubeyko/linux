#ifndef _HFI1_KERNEL_H
#define _HFI1_KERNEL_H
/*
 * Copyright(c) 2020 Cornelis Networks, Inc.
 * Copyright(c) 2015-2020 Intel Corporation.
 *
 * This file is provided under a dual BSD/GPLv2 license.  When using or
 * redistributing this file, you may do so under either license.
 *
 * GPL LICENSE SUMMARY
 *
 * This program is free software; you can redistribute it and/or modify
 * it under the terms of version 2 of the GNU General Public License as
 * published by the Free Software Foundation.
 *
 * This program is distributed in the hope that it will be useful, but
 * WITHOUT ANY WARRANTY; without even the implied warranty of
 * MERCHANTABILITY or FITNESS FOR A PARTICULAR PURPOSE.  See the GNU
 * General Public License for more details.
 *
 * BSD LICENSE
 *
 * Redistribution and use in source and binary forms, with or without
 * modification, are permitted provided that the following conditions
 * are met:
 *
 *  - Redistributions of source code must retain the above copyright
 *    notice, this list of conditions and the following disclaimer.
 *  - Redistributions in binary form must reproduce the above copyright
 *    notice, this list of conditions and the following disclaimer in
 *    the documentation and/or other materials provided with the
 *    distribution.
 *  - Neither the name of Intel Corporation nor the names of its
 *    contributors may be used to endorse or promote products derived
 *    from this software without specific prior written permission.
 *
 * THIS SOFTWARE IS PROVIDED BY THE COPYRIGHT HOLDERS AND CONTRIBUTORS
 * "AS IS" AND ANY EXPRESS OR IMPLIED WARRANTIES, INCLUDING, BUT NOT
 * LIMITED TO, THE IMPLIED WARRANTIES OF MERCHANTABILITY AND FITNESS FOR
 * A PARTICULAR PURPOSE ARE DISCLAIMED. IN NO EVENT SHALL THE COPYRIGHT
 * OWNER OR CONTRIBUTORS BE LIABLE FOR ANY DIRECT, INDIRECT, INCIDENTAL,
 * SPECIAL, EXEMPLARY, OR CONSEQUENTIAL DAMAGES (INCLUDING, BUT NOT
 * LIMITED TO, PROCUREMENT OF SUBSTITUTE GOODS OR SERVICES; LOSS OF USE,
 * DATA, OR PROFITS; OR BUSINESS INTERRUPTION) HOWEVER CAUSED AND ON ANY
 * THEORY OF LIABILITY, WHETHER IN CONTRACT, STRICT LIABILITY, OR TORT
 * (INCLUDING NEGLIGENCE OR OTHERWISE) ARISING IN ANY WAY OUT OF THE USE
 * OF THIS SOFTWARE, EVEN IF ADVISED OF THE POSSIBILITY OF SUCH DAMAGE.
 *
 */

#include <linux/interrupt.h>
#include <linux/pci.h>
#include <linux/dma-mapping.h>
#include <linux/mutex.h>
#include <linux/list.h>
#include <linux/scatterlist.h>
#include <linux/slab.h>
#include <linux/io.h>
#include <linux/fs.h>
#include <linux/completion.h>
#include <linux/kref.h>
#include <linux/sched.h>
#include <linux/cdev.h>
#include <linux/delay.h>
#include <linux/kthread.h>
#include <linux/i2c.h>
#include <linux/i2c-algo-bit.h>
#include <linux/xarray.h>
#include <rdma/ib_hdrs.h>
#include <rdma/opa_addr.h>
#include <linux/rhashtable.h>
#include <rdma/rdma_vt.h>

#include "chip_registers.h"
#include "common.h"
#include "opfn.h"
#include "verbs.h"
#include "pio.h"
#include "chip.h"
#include "mad.h"
#include "qsfp.h"
#include "platform.h"
#include "affinity.h"
#include "msix.h"

/* bumped 1 from s/w major version of TrueScale */
#define HFI1_CHIP_VERS_MAJ 3U

/* don't care about this except printing */
#define HFI1_CHIP_VERS_MIN 0U

/* The Organization Unique Identifier (Mfg code), and its position in GUID */
#define HFI1_OUI 0x001175
#define HFI1_OUI_LSB 40

#define DROP_PACKET_OFF		0
#define DROP_PACKET_ON		1

#define NEIGHBOR_TYPE_HFI		0
#define NEIGHBOR_TYPE_SWITCH	1

#define HFI1_MAX_ACTIVE_WORKQUEUE_ENTRIES 5

extern unsigned long hfi1_cap_mask;
#define HFI1_CAP_KGET_MASK(mask, cap) ((mask) & HFI1_CAP_##cap)
#define HFI1_CAP_UGET_MASK(mask, cap) \
	(((mask) >> HFI1_CAP_USER_SHIFT) & HFI1_CAP_##cap)
#define HFI1_CAP_KGET(cap) (HFI1_CAP_KGET_MASK(hfi1_cap_mask, cap))
#define HFI1_CAP_UGET(cap) (HFI1_CAP_UGET_MASK(hfi1_cap_mask, cap))
#define HFI1_CAP_IS_KSET(cap) (!!HFI1_CAP_KGET(cap))
#define HFI1_CAP_IS_USET(cap) (!!HFI1_CAP_UGET(cap))
#define HFI1_MISC_GET() ((hfi1_cap_mask >> HFI1_CAP_MISC_SHIFT) & \
			HFI1_CAP_MISC_MASK)
/* Offline Disabled Reason is 4-bits */
#define HFI1_ODR_MASK(rsn) ((rsn) & OPA_PI_MASK_OFFLINE_REASON)

/*
 * Control context is always 0 and handles the error packets.
 * It also handles the VL15 and multicast packets.
 */
#define HFI1_CTRL_CTXT    0

/*
 * Driver context will store software counters for each of the events
 * associated with these status registers
 */
#define NUM_CCE_ERR_STATUS_COUNTERS 41
#define NUM_RCV_ERR_STATUS_COUNTERS 64
#define NUM_MISC_ERR_STATUS_COUNTERS 13
#define NUM_SEND_PIO_ERR_STATUS_COUNTERS 36
#define NUM_SEND_DMA_ERR_STATUS_COUNTERS 4
#define NUM_SEND_EGRESS_ERR_STATUS_COUNTERS 64
#define NUM_SEND_ERR_STATUS_COUNTERS 3
#define NUM_SEND_CTXT_ERR_STATUS_COUNTERS 5
#define NUM_SEND_DMA_ENG_ERR_STATUS_COUNTERS 24

/*
 * per driver stats, either not device nor port-specific, or
 * summed over all of the devices and ports.
 * They are described by name via ipathfs filesystem, so layout
 * and number of elements can change without breaking compatibility.
 * If members are added or deleted hfi1_statnames[] in debugfs.c must
 * change to match.
 */
struct hfi1_ib_stats {
	__u64 sps_ints; /* number of interrupts handled */
	__u64 sps_errints; /* number of error interrupts */
	__u64 sps_txerrs; /* tx-related packet errors */
	__u64 sps_rcverrs; /* non-crc rcv packet errors */
	__u64 sps_hwerrs; /* hardware errors reported (parity, etc.) */
	__u64 sps_nopiobufs; /* no pio bufs avail from kernel */
	__u64 sps_ctxts; /* number of contexts currently open */
	__u64 sps_lenerrs; /* number of kernel packets where RHF != LRH len */
	__u64 sps_buffull;
	__u64 sps_hdrfull;
};

extern struct hfi1_ib_stats hfi1_stats;
extern const struct pci_error_handlers hfi1_pci_err_handler;

extern int num_driver_cntrs;

/*
 * First-cut criterion for "device is active" is
 * two thousand dwords combined Tx, Rx traffic per
 * 5-second interval. SMA packets are 64 dwords,
 * and occur "a few per second", presumably each way.
 */
#define HFI1_TRAFFIC_ACTIVE_THRESHOLD (2000)

/*
 * Below contains all data related to a single context (formerly called port).
 */

struct hfi1_opcode_stats_perctx;

struct ctxt_eager_bufs {
	struct eager_buffer {
		void *addr;
		dma_addr_t dma;
		ssize_t len;
	} *buffers;
	struct {
		void *addr;
		dma_addr_t dma;
	} *rcvtids;
	u32 size;                /* total size of eager buffers */
	u32 rcvtid_size;         /* size of each eager rcv tid */
	u16 count;               /* size of buffers array */
	u16 numbufs;             /* number of buffers allocated */
	u16 alloced;             /* number of rcvarray entries used */
	u16 threshold;           /* head update threshold */
};

struct exp_tid_set {
	struct list_head list;
	u32 count;
};

struct hfi1_ctxtdata;
typedef int (*intr_handler)(struct hfi1_ctxtdata *rcd, int data);
typedef void (*rhf_rcv_function_ptr)(struct hfi1_packet *packet);

struct tid_queue {
	struct list_head queue_head;
			/* queue head for QP TID resource waiters */
	u32 enqueue;	/* count of tid enqueues */
	u32 dequeue;	/* count of tid dequeues */
};

struct hfi1_ctxtdata {
	/* rcvhdrq base, needs mmap before useful */
	void *rcvhdrq;
	/* kernel virtual address where hdrqtail is updated */
	volatile __le64 *rcvhdrtail_kvaddr;
	/* so functions that need physical port can get it easily */
	struct hfi1_pportdata *ppd;
	/* so file ops can get at unit */
	struct hfi1_devdata *dd;
	/* this receive context's assigned PIO ACK send context */
	struct send_context *sc;
	/* per context recv functions */
	const rhf_rcv_function_ptr *rhf_rcv_function_map;
	/*
	 * The interrupt handler for a particular receive context can vary
	 * throughout it's lifetime. This is not a lock protected data member so
	 * it must be updated atomically and the prev and new value must always
	 * be valid. Worst case is we process an extra interrupt and up to 64
	 * packets with the wrong interrupt handler.
	 */
	intr_handler do_interrupt;
	/** fast handler after autoactive */
	intr_handler fast_handler;
	/** slow handler */
	intr_handler slow_handler;
	/* napi pointer assiociated with netdev */
	struct napi_struct *napi;
	/* verbs rx_stats per rcd */
	struct hfi1_opcode_stats_perctx *opstats;
	/* clear interrupt mask */
	u64 imask;
	/* ctxt rcvhdrq head offset */
	u32 head;
	/* number of rcvhdrq entries */
	u16 rcvhdrq_cnt;
	u8 ireg;	/* clear interrupt register */
	/* receive packet sequence counter */
	u8 seq_cnt;
	/* size of each of the rcvhdrq entries */
	u8 rcvhdrqentsize;
	/* offset of RHF within receive header entry */
	u8 rhf_offset;
	/* dynamic receive available interrupt timeout */
	u8 rcvavail_timeout;
	/* Indicates that this is vnic context */
	bool is_vnic;
	/* vnic queue index this context is mapped to */
	u8 vnic_q_idx;
	/* Is ASPM interrupt supported for this context */
	bool aspm_intr_supported;
	/* ASPM state (enabled/disabled) for this context */
	bool aspm_enabled;
	/* Is ASPM processing enabled for this context (in intr context) */
	bool aspm_intr_enable;
	struct ctxt_eager_bufs egrbufs;
	/* QPs waiting for context processing */
	struct list_head qp_wait_list;
	/* tid allocation lists */
	struct exp_tid_set tid_group_list;
	struct exp_tid_set tid_used_list;
	struct exp_tid_set tid_full_list;

	/* Timer for re-enabling ASPM if interrupt activity quiets down */
	struct timer_list aspm_timer;
	/* per-context configuration flags */
	unsigned long flags;
	/* array of tid_groups */
	struct tid_group  *groups;
	/* mmap of hdrq, must fit in 44 bits */
	dma_addr_t rcvhdrq_dma;
	dma_addr_t rcvhdrqtailaddr_dma;
	/* Last interrupt timestamp */
	ktime_t aspm_ts_last_intr;
	/* Last timestamp at which we scheduled a timer for this context */
	ktime_t aspm_ts_timer_sched;
	/* Lock to serialize between intr, timer intr and user threads */
	spinlock_t aspm_lock;
	/* Reference count the base context usage */
	struct kref kref;
	/* numa node of this context */
	int numa_id;
	/* associated msix interrupt. */
	s16 msix_intr;
	/* job key */
	u16 jkey;
	/* number of RcvArray groups for this context. */
	u16 rcv_array_groups;
	/* index of first eager TID entry. */
	u16 eager_base;
	/* number of expected TID entries */
	u16 expected_count;
	/* index of first expected TID entry. */
	u16 expected_base;
	/* Device context index */
	u8 ctxt;

	/* PSM Specific fields */
	/* lock protecting all Expected TID data */
	struct mutex exp_mutex;
	/* lock protecting all Expected TID data of kernel contexts */
	spinlock_t exp_lock;
	/* Queue for QP's waiting for HW TID flows */
	struct tid_queue flow_queue;
	/* Queue for QP's waiting for HW receive array entries */
	struct tid_queue rarr_queue;
	/* when waiting for rcv or pioavail */
	wait_queue_head_t wait;
	/* uuid from PSM */
	u8 uuid[16];
	/* same size as task_struct .comm[], command that opened context */
	char comm[TASK_COMM_LEN];
	/* Bitmask of in use context(s) */
	DECLARE_BITMAP(in_use_ctxts, HFI1_MAX_SHARED_CTXTS);
	/* per-context event flags for fileops/intr communication */
	unsigned long event_flags;
	/* A page of memory for rcvhdrhead, rcvegrhead, rcvegrtail * N */
	void *subctxt_uregbase;
	/* An array of pages for the eager receive buffers * N */
	void *subctxt_rcvegrbuf;
	/* An array of pages for the eager header queue entries * N */
	void *subctxt_rcvhdr_base;
	/* total number of polled urgent packets */
	u32 urgent;
	/* saved total number of polled urgent packets for poll edge trigger */
	u32 urgent_poll;
	/* Type of packets or conditions we want to poll for */
	u16 poll_type;
	/* non-zero if ctxt is being shared. */
	u16 subctxt_id;
	/* The version of the library which opened this ctxt */
	u32 userversion;
	/*
	 * non-zero if ctxt can be shared, and defines the maximum number of
	 * sub-contexts for this device context.
	 */
	u8 subctxt_cnt;

	/* Bit mask to track free TID RDMA HW flows */
	unsigned long flow_mask;
	struct tid_flow_state flows[RXE_NUM_TID_FLOWS];
};

/**
 * rcvhdrq_size - return total size in bytes for header queue
 * @rcd: the receive context
 *
 * rcvhdrqentsize is in DWs, so we have to convert to bytes
 *
 */
static inline u32 rcvhdrq_size(struct hfi1_ctxtdata *rcd)
{
	return PAGE_ALIGN(rcd->rcvhdrq_cnt *
			  rcd->rcvhdrqentsize * sizeof(u32));
}

/*
 * Represents a single packet at a high level. Put commonly computed things in
 * here so we do not have to keep doing them over and over. The rule of thumb is
 * if something is used one time to derive some value, store that something in
 * here. If it is used multiple times, then store the result of that derivation
 * in here.
 */
struct hfi1_packet {
	void *ebuf;
	void *hdr;
	void *payload;
	struct hfi1_ctxtdata *rcd;
	__le32 *rhf_addr;
	struct rvt_qp *qp;
	struct ib_other_headers *ohdr;
	struct ib_grh *grh;
	struct opa_16b_mgmt *mgmt;
	u64 rhf;
	u32 maxcnt;
	u32 rhqoff;
	u32 dlid;
	u32 slid;
	int numpkt;
	u16 tlen;
	s16 etail;
	u16 pkey;
	u8 hlen;
	u8 rsize;
	u8 updegr;
	u8 etype;
	u8 extra_byte;
	u8 pad;
	u8 sc;
	u8 sl;
	u8 opcode;
	bool migrated;
};

/* Packet types */
#define HFI1_PKT_TYPE_9B  0
#define HFI1_PKT_TYPE_16B 1

/*
 * OPA 16B Header
 */
#define OPA_16B_L4_MASK		0xFFull
#define OPA_16B_SC_MASK		0x1F00000ull
#define OPA_16B_SC_SHIFT	20
#define OPA_16B_LID_MASK	0xFFFFFull
#define OPA_16B_DLID_MASK	0xF000ull
#define OPA_16B_DLID_SHIFT	20
#define OPA_16B_DLID_HIGH_SHIFT	12
#define OPA_16B_SLID_MASK	0xF00ull
#define OPA_16B_SLID_SHIFT	20
#define OPA_16B_SLID_HIGH_SHIFT	8
#define OPA_16B_BECN_MASK       0x80000000ull
#define OPA_16B_BECN_SHIFT      31
#define OPA_16B_FECN_MASK       0x10000000ull
#define OPA_16B_FECN_SHIFT      28
#define OPA_16B_L2_MASK		0x60000000ull
#define OPA_16B_L2_SHIFT	29
#define OPA_16B_PKEY_MASK	0xFFFF0000ull
#define OPA_16B_PKEY_SHIFT	16
#define OPA_16B_LEN_MASK	0x7FF00000ull
#define OPA_16B_LEN_SHIFT	20
#define OPA_16B_RC_MASK		0xE000000ull
#define OPA_16B_RC_SHIFT	25
#define OPA_16B_AGE_MASK	0xFF0000ull
#define OPA_16B_AGE_SHIFT	16
#define OPA_16B_ENTROPY_MASK	0xFFFFull

/*
 * OPA 16B L2/L4 Encodings
 */
#define OPA_16B_L4_9B		0x00
#define OPA_16B_L2_TYPE		0x02
#define OPA_16B_L4_FM		0x08
#define OPA_16B_L4_IB_LOCAL	0x09
#define OPA_16B_L4_IB_GLOBAL	0x0A
#define OPA_16B_L4_ETHR		OPA_VNIC_L4_ETHR

/*
 * OPA 16B Management
 */
#define OPA_16B_L4_FM_PAD	3  /* fixed 3B pad */
#define OPA_16B_L4_FM_HLEN	24 /* 16B(16) + L4_FM(8) */

static inline u8 hfi1_16B_get_l4(struct hfi1_16b_header *hdr)
{
	return (u8)(hdr->lrh[2] & OPA_16B_L4_MASK);
}

static inline u8 hfi1_16B_get_sc(struct hfi1_16b_header *hdr)
{
	return (u8)((hdr->lrh[1] & OPA_16B_SC_MASK) >> OPA_16B_SC_SHIFT);
}

static inline u32 hfi1_16B_get_dlid(struct hfi1_16b_header *hdr)
{
	return (u32)((hdr->lrh[1] & OPA_16B_LID_MASK) |
		     (((hdr->lrh[2] & OPA_16B_DLID_MASK) >>
		     OPA_16B_DLID_HIGH_SHIFT) << OPA_16B_DLID_SHIFT));
}

static inline u32 hfi1_16B_get_slid(struct hfi1_16b_header *hdr)
{
	return (u32)((hdr->lrh[0] & OPA_16B_LID_MASK) |
		     (((hdr->lrh[2] & OPA_16B_SLID_MASK) >>
		     OPA_16B_SLID_HIGH_SHIFT) << OPA_16B_SLID_SHIFT));
}

static inline u8 hfi1_16B_get_becn(struct hfi1_16b_header *hdr)
{
	return (u8)((hdr->lrh[0] & OPA_16B_BECN_MASK) >> OPA_16B_BECN_SHIFT);
}

static inline u8 hfi1_16B_get_fecn(struct hfi1_16b_header *hdr)
{
	return (u8)((hdr->lrh[1] & OPA_16B_FECN_MASK) >> OPA_16B_FECN_SHIFT);
}

static inline u8 hfi1_16B_get_l2(struct hfi1_16b_header *hdr)
{
	return (u8)((hdr->lrh[1] & OPA_16B_L2_MASK) >> OPA_16B_L2_SHIFT);
}

static inline u16 hfi1_16B_get_pkey(struct hfi1_16b_header *hdr)
{
	return (u16)((hdr->lrh[2] & OPA_16B_PKEY_MASK) >> OPA_16B_PKEY_SHIFT);
}

static inline u8 hfi1_16B_get_rc(struct hfi1_16b_header *hdr)
{
	return (u8)((hdr->lrh[1] & OPA_16B_RC_MASK) >> OPA_16B_RC_SHIFT);
}

static inline u8 hfi1_16B_get_age(struct hfi1_16b_header *hdr)
{
	return (u8)((hdr->lrh[3] & OPA_16B_AGE_MASK) >> OPA_16B_AGE_SHIFT);
}

static inline u16 hfi1_16B_get_len(struct hfi1_16b_header *hdr)
{
	return (u16)((hdr->lrh[0] & OPA_16B_LEN_MASK) >> OPA_16B_LEN_SHIFT);
}

static inline u16 hfi1_16B_get_entropy(struct hfi1_16b_header *hdr)
{
	return (u16)(hdr->lrh[3] & OPA_16B_ENTROPY_MASK);
}

#define OPA_16B_MAKE_QW(low_dw, high_dw) (((u64)(high_dw) << 32) | (low_dw))

/*
 * BTH
 */
#define OPA_16B_BTH_PAD_MASK	7
static inline u8 hfi1_16B_bth_get_pad(struct ib_other_headers *ohdr)
{
	return (u8)((be32_to_cpu(ohdr->bth[0]) >> IB_BTH_PAD_SHIFT) &
		   OPA_16B_BTH_PAD_MASK);
}

/*
 * 16B Management
 */
#define OPA_16B_MGMT_QPN_MASK	0xFFFFFF
static inline u32 hfi1_16B_get_dest_qpn(struct opa_16b_mgmt *mgmt)
{
	return be32_to_cpu(mgmt->dest_qpn) & OPA_16B_MGMT_QPN_MASK;
}

static inline u32 hfi1_16B_get_src_qpn(struct opa_16b_mgmt *mgmt)
{
	return be32_to_cpu(mgmt->src_qpn) & OPA_16B_MGMT_QPN_MASK;
}

static inline void hfi1_16B_set_qpn(struct opa_16b_mgmt *mgmt,
				    u32 dest_qp, u32 src_qp)
{
	mgmt->dest_qpn = cpu_to_be32(dest_qp & OPA_16B_MGMT_QPN_MASK);
	mgmt->src_qpn = cpu_to_be32(src_qp & OPA_16B_MGMT_QPN_MASK);
}

/**
 * hfi1_get_rc_ohdr - get extended header
 * @opah - the opaheader
 */
static inline struct ib_other_headers *
hfi1_get_rc_ohdr(struct hfi1_opa_header *opah)
{
	struct ib_other_headers *ohdr;
	struct ib_header *hdr = NULL;
	struct hfi1_16b_header *hdr_16b = NULL;

	/* Find out where the BTH is */
	if (opah->hdr_type == HFI1_PKT_TYPE_9B) {
		hdr = &opah->ibh;
		if (ib_get_lnh(hdr) == HFI1_LRH_BTH)
			ohdr = &hdr->u.oth;
		else
			ohdr = &hdr->u.l.oth;
	} else {
		u8 l4;

		hdr_16b = &opah->opah;
		l4  = hfi1_16B_get_l4(hdr_16b);
		if (l4 == OPA_16B_L4_IB_LOCAL)
			ohdr = &hdr_16b->u.oth;
		else
			ohdr = &hdr_16b->u.l.oth;
	}
	return ohdr;
}

struct rvt_sge_state;

/*
 * Get/Set IB link-level config parameters for f_get/set_ib_cfg()
 * Mostly for MADs that set or query link parameters, also ipath
 * config interfaces
 */
#define HFI1_IB_CFG_LIDLMC 0 /* LID (LS16b) and Mask (MS16b) */
#define HFI1_IB_CFG_LWID_DG_ENB 1 /* allowed Link-width downgrade */
#define HFI1_IB_CFG_LWID_ENB 2 /* allowed Link-width */
#define HFI1_IB_CFG_LWID 3 /* currently active Link-width */
#define HFI1_IB_CFG_SPD_ENB 4 /* allowed Link speeds */
#define HFI1_IB_CFG_SPD 5 /* current Link spd */
#define HFI1_IB_CFG_RXPOL_ENB 6 /* Auto-RX-polarity enable */
#define HFI1_IB_CFG_LREV_ENB 7 /* Auto-Lane-reversal enable */
#define HFI1_IB_CFG_LINKLATENCY 8 /* Link Latency (IB1.2 only) */
#define HFI1_IB_CFG_HRTBT 9 /* IB heartbeat off/enable/auto; DDR/QDR only */
#define HFI1_IB_CFG_OP_VLS 10 /* operational VLs */
#define HFI1_IB_CFG_VL_HIGH_CAP 11 /* num of VL high priority weights */
#define HFI1_IB_CFG_VL_LOW_CAP 12 /* num of VL low priority weights */
#define HFI1_IB_CFG_OVERRUN_THRESH 13 /* IB overrun threshold */
#define HFI1_IB_CFG_PHYERR_THRESH 14 /* IB PHY error threshold */
#define HFI1_IB_CFG_LINKDEFAULT 15 /* IB link default (sleep/poll) */
#define HFI1_IB_CFG_PKEYS 16 /* update partition keys */
#define HFI1_IB_CFG_MTU 17 /* update MTU in IBC */
#define HFI1_IB_CFG_VL_HIGH_LIMIT 19
#define HFI1_IB_CFG_PMA_TICKS 20 /* PMA sample tick resolution */
#define HFI1_IB_CFG_PORT 21 /* switch port we are connected to */

/*
 * HFI or Host Link States
 *
 * These describe the states the driver thinks the logical and physical
 * states are in.  Used as an argument to set_link_state().  Implemented
 * as bits for easy multi-state checking.  The actual state can only be
 * one.
 */
#define __HLS_UP_INIT_BP	0
#define __HLS_UP_ARMED_BP	1
#define __HLS_UP_ACTIVE_BP	2
#define __HLS_DN_DOWNDEF_BP	3	/* link down default */
#define __HLS_DN_POLL_BP	4
#define __HLS_DN_DISABLE_BP	5
#define __HLS_DN_OFFLINE_BP	6
#define __HLS_VERIFY_CAP_BP	7
#define __HLS_GOING_UP_BP	8
#define __HLS_GOING_OFFLINE_BP  9
#define __HLS_LINK_COOLDOWN_BP 10

#define HLS_UP_INIT	  BIT(__HLS_UP_INIT_BP)
#define HLS_UP_ARMED	  BIT(__HLS_UP_ARMED_BP)
#define HLS_UP_ACTIVE	  BIT(__HLS_UP_ACTIVE_BP)
#define HLS_DN_DOWNDEF	  BIT(__HLS_DN_DOWNDEF_BP) /* link down default */
#define HLS_DN_POLL	  BIT(__HLS_DN_POLL_BP)
#define HLS_DN_DISABLE	  BIT(__HLS_DN_DISABLE_BP)
#define HLS_DN_OFFLINE	  BIT(__HLS_DN_OFFLINE_BP)
#define HLS_VERIFY_CAP	  BIT(__HLS_VERIFY_CAP_BP)
#define HLS_GOING_UP	  BIT(__HLS_GOING_UP_BP)
#define HLS_GOING_OFFLINE BIT(__HLS_GOING_OFFLINE_BP)
#define HLS_LINK_COOLDOWN BIT(__HLS_LINK_COOLDOWN_BP)

#define HLS_UP (HLS_UP_INIT | HLS_UP_ARMED | HLS_UP_ACTIVE)
#define HLS_DOWN ~(HLS_UP)

#define HLS_DEFAULT HLS_DN_POLL

/* use this MTU size if none other is given */
#define HFI1_DEFAULT_ACTIVE_MTU 10240
/* use this MTU size as the default maximum */
#define HFI1_DEFAULT_MAX_MTU 10240
/* default partition key */
#define DEFAULT_PKEY 0xffff

/*
 * Possible fabric manager config parameters for fm_{get,set}_table()
 */
#define FM_TBL_VL_HIGH_ARB		1 /* Get/set VL high prio weights */
#define FM_TBL_VL_LOW_ARB		2 /* Get/set VL low prio weights */
#define FM_TBL_BUFFER_CONTROL		3 /* Get/set Buffer Control */
#define FM_TBL_SC2VLNT			4 /* Get/set SC->VLnt */
#define FM_TBL_VL_PREEMPT_ELEMS		5 /* Get (no set) VL preempt elems */
#define FM_TBL_VL_PREEMPT_MATRIX	6 /* Get (no set) VL preempt matrix */

/*
 * Possible "operations" for f_rcvctrl(ppd, op, ctxt)
 * these are bits so they can be combined, e.g.
 * HFI1_RCVCTRL_INTRAVAIL_ENB | HFI1_RCVCTRL_CTXT_ENB
 */
#define HFI1_RCVCTRL_TAILUPD_ENB 0x01
#define HFI1_RCVCTRL_TAILUPD_DIS 0x02
#define HFI1_RCVCTRL_CTXT_ENB 0x04
#define HFI1_RCVCTRL_CTXT_DIS 0x08
#define HFI1_RCVCTRL_INTRAVAIL_ENB 0x10
#define HFI1_RCVCTRL_INTRAVAIL_DIS 0x20
#define HFI1_RCVCTRL_PKEY_ENB 0x40  /* Note, default is enabled */
#define HFI1_RCVCTRL_PKEY_DIS 0x80
#define HFI1_RCVCTRL_TIDFLOW_ENB 0x0400
#define HFI1_RCVCTRL_TIDFLOW_DIS 0x0800
#define HFI1_RCVCTRL_ONE_PKT_EGR_ENB 0x1000
#define HFI1_RCVCTRL_ONE_PKT_EGR_DIS 0x2000
#define HFI1_RCVCTRL_NO_RHQ_DROP_ENB 0x4000
#define HFI1_RCVCTRL_NO_RHQ_DROP_DIS 0x8000
#define HFI1_RCVCTRL_NO_EGR_DROP_ENB 0x10000
#define HFI1_RCVCTRL_NO_EGR_DROP_DIS 0x20000
#define HFI1_RCVCTRL_URGENT_ENB 0x40000
#define HFI1_RCVCTRL_URGENT_DIS 0x80000

/* partition enforcement flags */
#define HFI1_PART_ENFORCE_IN	0x1
#define HFI1_PART_ENFORCE_OUT	0x2

/* how often we check for synthetic counter wrap around */
#define SYNTH_CNT_TIME 3

/* Counter flags */
#define CNTR_NORMAL		0x0 /* Normal counters, just read register */
#define CNTR_SYNTH		0x1 /* Synthetic counters, saturate at all 1s */
#define CNTR_DISABLED		0x2 /* Disable this counter */
#define CNTR_32BIT		0x4 /* Simulate 64 bits for this counter */
#define CNTR_VL			0x8 /* Per VL counter */
#define CNTR_SDMA              0x10
#define CNTR_INVALID_VL		-1  /* Specifies invalid VL */
#define CNTR_MODE_W		0x0
#define CNTR_MODE_R		0x1

/* VLs Supported/Operational */
#define HFI1_MIN_VLS_SUPPORTED 1
#define HFI1_MAX_VLS_SUPPORTED 8

#define HFI1_GUIDS_PER_PORT  5
#define HFI1_PORT_GUID_INDEX 0

static inline void incr_cntr64(u64 *cntr)
{
	if (*cntr < (u64)-1LL)
		(*cntr)++;
}

#define MAX_NAME_SIZE 64
struct hfi1_msix_entry {
	enum irq_type type;
	int irq;
	void *arg;
	cpumask_t mask;
	struct irq_affinity_notify notify;
};

struct hfi1_msix_info {
	/* lock to synchronize in_use_msix access */
	spinlock_t msix_lock;
	DECLARE_BITMAP(in_use_msix, CCE_NUM_MSIX_VECTORS);
	struct hfi1_msix_entry *msix_entries;
	u16 max_requested;
};

/* per-SL CCA information */
struct cca_timer {
	struct hrtimer hrtimer;
	struct hfi1_pportdata *ppd; /* read-only */
	int sl; /* read-only */
	u16 ccti; /* read/write - current value of CCTI */
};

struct link_down_reason {
	/*
	 * SMA-facing value.  Should be set from .latest when
	 * HLS_UP_* -> HLS_DN_* transition actually occurs.
	 */
	u8 sma;
	u8 latest;
};

enum {
	LO_PRIO_TABLE,
	HI_PRIO_TABLE,
	MAX_PRIO_TABLE
};

struct vl_arb_cache {
	/* protect vl arb cache */
	spinlock_t lock;
	struct ib_vl_weight_elem table[VL_ARB_TABLE_SIZE];
};

/*
 * The structure below encapsulates data relevant to a physical IB Port.
 * Current chips support only one such port, but the separation
 * clarifies things a bit. Note that to conform to IB conventions,
 * port-numbers are one-based. The first or only port is port1.
 */
struct hfi1_pportdata {
	struct hfi1_ibport ibport_data;

	struct hfi1_devdata *dd;
	struct kobject pport_cc_kobj;
	struct kobject sc2vl_kobj;
	struct kobject sl2sc_kobj;
	struct kobject vl2mtu_kobj;

	/* PHY support */
	struct qsfp_data qsfp_info;
	/* Values for SI tuning of SerDes */
	u32 port_type;
	u32 tx_preset_eq;
	u32 tx_preset_noeq;
	u32 rx_preset;
	u8  local_atten;
	u8  remote_atten;
	u8  default_atten;
	u8  max_power_class;

	/* did we read platform config from scratch registers? */
	bool config_from_scratch;

	/* GUIDs for this interface, in host order, guids[0] is a port guid */
	u64 guids[HFI1_GUIDS_PER_PORT];

	/* GUID for peer interface, in host order */
	u64 neighbor_guid;

	/* up or down physical link state */
	u32 linkup;

	/*
	 * this address is mapped read-only into user processes so they can
	 * get status cheaply, whenever they want.  One qword of status per port
	 */
	u64 *statusp;

	/* SendDMA related entries */

	struct workqueue_struct *hfi1_wq;
	struct workqueue_struct *link_wq;

	/* move out of interrupt context */
	struct work_struct link_vc_work;
	struct work_struct link_up_work;
	struct work_struct link_down_work;
	struct work_struct sma_message_work;
	struct work_struct freeze_work;
	struct work_struct link_downgrade_work;
	struct work_struct link_bounce_work;
	struct delayed_work start_link_work;
	/* host link state variables */
	struct mutex hls_lock;
	u32 host_link_state;

	/* these are the "32 bit" regs */

	u32 ibmtu; /* The MTU programmed for this unit */
	/*
	 * Current max size IB packet (in bytes) including IB headers, that
	 * we can send. Changes when ibmtu changes.
	 */
	u32 ibmaxlen;
	u32 current_egress_rate; /* units [10^6 bits/sec] */
	/* LID programmed for this instance */
	u32 lid;
	/* list of pkeys programmed; 0 if not set */
	u16 pkeys[MAX_PKEY_VALUES];
	u16 link_width_supported;
	u16 link_width_downgrade_supported;
	u16 link_speed_supported;
	u16 link_width_enabled;
	u16 link_width_downgrade_enabled;
	u16 link_speed_enabled;
	u16 link_width_active;
	u16 link_width_downgrade_tx_active;
	u16 link_width_downgrade_rx_active;
	u16 link_speed_active;
	u8 vls_supported;
	u8 vls_operational;
	u8 actual_vls_operational;
	/* LID mask control */
	u8 lmc;
	/* Rx Polarity inversion (compensate for ~tx on partner) */
	u8 rx_pol_inv;

	u8 hw_pidx;     /* physical port index */
	u32 port;        /* IB port number and index into dd->pports - 1 */
	/* type of neighbor node */
	u8 neighbor_type;
	u8 neighbor_normal;
	u8 neighbor_fm_security; /* 1 if firmware checking is disabled */
	u8 neighbor_port_number;
	u8 is_sm_config_started;
	u8 offline_disabled_reason;
	u8 is_active_optimize_enabled;
	u8 driver_link_ready;	/* driver ready for active link */
	u8 link_enabled;	/* link enabled? */
	u8 linkinit_reason;
	u8 local_tx_rate;	/* rate given to 8051 firmware */
	u8 qsfp_retry_count;

	/* placeholders for IB MAD packet settings */
	u8 overrun_threshold;
	u8 phy_error_threshold;
	unsigned int is_link_down_queued;

	/* Used to override LED behavior for things like maintenance beaconing*/
	/*
	 * Alternates per phase of blink
	 * [0] holds LED off duration, [1] holds LED on duration
	 */
	unsigned long led_override_vals[2];
	u8 led_override_phase; /* LSB picks from vals[] */
	atomic_t led_override_timer_active;
	/* Used to flash LEDs in override mode */
	struct timer_list led_override_timer;

	u32 sm_trap_qp;
	u32 sa_qp;

	/*
	 * cca_timer_lock protects access to the per-SL cca_timer
	 * structures (specifically the ccti member).
	 */
	spinlock_t cca_timer_lock ____cacheline_aligned_in_smp;
	struct cca_timer cca_timer[OPA_MAX_SLS];

	/* List of congestion control table entries */
	struct ib_cc_table_entry_shadow ccti_entries[CC_TABLE_SHADOW_MAX];

	/* congestion entries, each entry corresponding to a SL */
	struct opa_congestion_setting_entry_shadow
		congestion_entries[OPA_MAX_SLS];

	/*
	 * cc_state_lock protects (write) access to the per-port
	 * struct cc_state.
	 */
	spinlock_t cc_state_lock ____cacheline_aligned_in_smp;

	struct cc_state __rcu *cc_state;

	/* Total number of congestion control table entries */
	u16 total_cct_entry;

	/* Bit map identifying service level */
	u32 cc_sl_control_map;

	/* CA's max number of 64 entry units in the congestion control table */
	u8 cc_max_table_entries;

	/*
	 * begin congestion log related entries
	 * cc_log_lock protects all congestion log related data
	 */
	spinlock_t cc_log_lock ____cacheline_aligned_in_smp;
	u8 threshold_cong_event_map[OPA_MAX_SLS / 8];
	u16 threshold_event_counter;
	struct opa_hfi1_cong_log_event_internal cc_events[OPA_CONG_LOG_ELEMS];
	int cc_log_idx; /* index for logging events */
	int cc_mad_idx; /* index for reporting events */
	/* end congestion log related entries */

	struct vl_arb_cache vl_arb_cache[MAX_PRIO_TABLE];

	/* port relative counter buffer */
	u64 *cntrs;
	/* port relative synthetic counter buffer */
	u64 *scntrs;
	/* port_xmit_discards are synthesized from different egress errors */
	u64 port_xmit_discards;
	u64 port_xmit_discards_vl[C_VL_COUNT];
	u64 port_xmit_constraint_errors;
	u64 port_rcv_constraint_errors;
	/* count of 'link_err' interrupts from DC */
	u64 link_downed;
	/* number of times link retrained successfully */
	u64 link_up;
	/* number of times a link unknown frame was reported */
	u64 unknown_frame_count;
	/* port_ltp_crc_mode is returned in 'portinfo' MADs */
	u16 port_ltp_crc_mode;
	/* port_crc_mode_enabled is the crc we support */
	u8 port_crc_mode_enabled;
	/* mgmt_allowed is also returned in 'portinfo' MADs */
	u8 mgmt_allowed;
	u8 part_enforce; /* partition enforcement flags */
	struct link_down_reason local_link_down_reason;
	struct link_down_reason neigh_link_down_reason;
	/* Value to be sent to link peer on LinkDown .*/
	u8 remote_link_down_reason;
	/* Error events that will cause a port bounce. */
	u32 port_error_action;
	struct work_struct linkstate_active_work;
	/* Does this port need to prescan for FECNs */
	bool cc_prescan;
	/*
	 * Sample sendWaitCnt & sendWaitVlCnt during link transition
	 * and counter request.
	 */
	u64 port_vl_xmit_wait_last[C_VL_COUNT + 1];
	u16 prev_link_width;
	u64 vl_xmit_flit_cnt[C_VL_COUNT + 1];
};

typedef void (*opcode_handler)(struct hfi1_packet *packet);
typedef void (*hfi1_make_req)(struct rvt_qp *qp,
			      struct hfi1_pkt_state *ps,
			      struct rvt_swqe *wqe);
extern const rhf_rcv_function_ptr normal_rhf_rcv_functions[];
extern const rhf_rcv_function_ptr netdev_rhf_rcv_functions[];

/* return values for the RHF receive functions */
#define RHF_RCV_CONTINUE  0	/* keep going */
#define RHF_RCV_DONE	  1	/* stop, this packet processed */
#define RHF_RCV_REPROCESS 2	/* stop. retain this packet */

struct rcv_array_data {
	u16 ngroups;
	u16 nctxt_extra;
	u8 group_size;
};

struct per_vl_data {
	u16 mtu;
	struct send_context *sc;
};

/* 16 to directly index */
#define PER_VL_SEND_CONTEXTS 16

struct err_info_rcvport {
	u8 status_and_code;
	u64 packet_flit1;
	u64 packet_flit2;
};

struct err_info_constraint {
	u8 status;
	u16 pkey;
	u32 slid;
};

struct hfi1_temp {
	unsigned int curr;       /* current temperature */
	unsigned int lo_lim;     /* low temperature limit */
	unsigned int hi_lim;     /* high temperature limit */
	unsigned int crit_lim;   /* critical temperature limit */
	u8 triggers;      /* temperature triggers */
};

struct hfi1_i2c_bus {
	struct hfi1_devdata *controlling_dd; /* current controlling device */
	struct i2c_adapter adapter;	/* bus details */
	struct i2c_algo_bit_data algo;	/* bus algorithm details */
	int num;			/* bus number, 0 or 1 */
};

/* common data between shared ASIC HFIs */
struct hfi1_asic_data {
	struct hfi1_devdata *dds[2];	/* back pointers */
	struct mutex asic_resource_mutex;
	struct hfi1_i2c_bus *i2c_bus0;
	struct hfi1_i2c_bus *i2c_bus1;
};

/* sizes for both the QP and RSM map tables */
#define NUM_MAP_ENTRIES	 256
#define NUM_MAP_REGS      32

/* Virtual NIC information */
struct hfi1_vnic_data {
	struct kmem_cache *txreq_cache;
	u8 num_vports;
};

struct hfi1_vnic_vport_info;

/* device data struct now contains only "general per-device" info.
 * fields related to a physical IB port are in a hfi1_pportdata struct.
 */
struct sdma_engine;
struct sdma_vl_map;

#define BOARD_VERS_MAX 96 /* how long the version string can be */
#define SERIAL_MAX 16 /* length of the serial number */

typedef int (*send_routine)(struct rvt_qp *, struct hfi1_pkt_state *, u64);
struct hfi1_netdev_rx;
struct hfi1_devdata {
	struct hfi1_ibdev verbs_dev;     /* must be first */
	/* pointers to related structs for this device */
	/* pci access data structure */
	struct pci_dev *pcidev;
	struct cdev user_cdev;
	struct cdev diag_cdev;
	struct cdev ui_cdev;
	struct device *user_device;
	struct device *diag_device;
	struct device *ui_device;

	/* first mapping up to RcvArray */
	u8 __iomem *kregbase1;
	resource_size_t physaddr;

	/* second uncached mapping from RcvArray to pio send buffers */
	u8 __iomem *kregbase2;
	/* for detecting offset above kregbase2 address */
	u32 base2_start;

	/* Per VL data. Enough for all VLs but not all elements are set/used. */
	struct per_vl_data vld[PER_VL_SEND_CONTEXTS];
	/* send context data */
	struct send_context_info *send_contexts;
	/* map hardware send contexts to software index */
	u8 *hw_to_sw;
	/* spinlock for allocating and releasing send context resources */
	spinlock_t sc_lock;
	/* lock for pio_map */
	spinlock_t pio_map_lock;
	/* Send Context initialization lock. */
	spinlock_t sc_init_lock;
	/* lock for sdma_map */
	spinlock_t                          sde_map_lock;
	/* array of kernel send contexts */
	struct send_context **kernel_send_context;
	/* array of vl maps */
	struct pio_vl_map __rcu *pio_map;
	/* default flags to last descriptor */
	u64 default_desc1;

	/* fields common to all SDMA engines */

	volatile __le64                    *sdma_heads_dma; /* DMA'ed by chip */
	dma_addr_t                          sdma_heads_phys;
	void                               *sdma_pad_dma; /* DMA'ed by chip */
	dma_addr_t                          sdma_pad_phys;
	/* for deallocation */
	size_t                              sdma_heads_size;
	/* num used */
	u32                                 num_sdma;
	/* array of engines sized by num_sdma */
	struct sdma_engine                 *per_sdma;
	/* array of vl maps */
	struct sdma_vl_map __rcu           *sdma_map;
	/* SPC freeze waitqueue and variable */
	wait_queue_head_t		  sdma_unfreeze_wq;
	atomic_t			  sdma_unfreeze_count;

	u32 lcb_access_count;		/* count of LCB users */

	/* common data between shared ASIC HFIs in this OS */
	struct hfi1_asic_data *asic_data;

	/* mem-mapped pointer to base of PIO buffers */
	void __iomem *piobase;
	/*
	 * write-combining mem-mapped pointer to base of RcvArray
	 * memory.
	 */
	void __iomem *rcvarray_wc;
	/*
	 * credit return base - a per-NUMA range of DMA address that
	 * the chip will use to update the per-context free counter
	 */
	struct credit_return_base *cr_base;

	/* send context numbers and sizes for each type */
	struct sc_config_sizes sc_sizes[SC_MAX];

	char *boardname; /* human readable board info */

	u64 ctx0_seq_drop;

	/* reset value */
	u64 z_int_counter;
	u64 z_rcv_limit;
	u64 z_send_schedule;

	u64 __percpu *send_schedule;
	/* number of reserved contexts for netdev usage */
	u16 num_netdev_contexts;
	/* number of receive contexts in use by the driver */
	u32 num_rcv_contexts;
	/* number of pio send contexts in use by the driver */
	u32 num_send_contexts;
	/*
	 * number of ctxts available for PSM open
	 */
	u32 freectxts;
	/* total number of available user/PSM contexts */
	u32 num_user_contexts;
	/* base receive interrupt timeout, in CSR units */
	u32 rcv_intr_timeout_csr;

	spinlock_t sendctrl_lock; /* protect changes to SendCtrl */
	spinlock_t rcvctrl_lock; /* protect changes to RcvCtrl */
	spinlock_t uctxt_lock; /* protect rcd changes */
	struct mutex dc8051_lock; /* exclusive access to 8051 */
	struct workqueue_struct *update_cntr_wq;
	struct work_struct update_cntr_work;
	/* exclusive access to 8051 memory */
	spinlock_t dc8051_memlock;
	int dc8051_timed_out;	/* remember if the 8051 timed out */
	/*
	 * A page that will hold event notification bitmaps for all
	 * contexts. This page will be mapped into all processes.
	 */
	unsigned long *events;
	/*
	 * per unit status, see also portdata statusp
	 * mapped read-only into user processes so they can get unit and
	 * IB link status cheaply
	 */
	struct hfi1_status *status;

	/* revision register shadow */
	u64 revision;
	/* Base GUID for device (network order) */
	u64 base_guid;

	/* both sides of the PCIe link are gen3 capable */
	u8 link_gen3_capable;
	u8 dc_shutdown;
	/* localbus width (1, 2,4,8,16,32) from config space  */
	u32 lbus_width;
	/* localbus speed in MHz */
	u32 lbus_speed;
	int unit; /* unit # of this chip */
	int node; /* home node of this chip */

	/* save these PCI fields to restore after a reset */
	u32 pcibar0;
	u32 pcibar1;
	u32 pci_rom;
	u16 pci_command;
	u16 pcie_devctl;
	u16 pcie_lnkctl;
	u16 pcie_devctl2;
	u32 pci_msix0;
	u32 pci_tph2;

	/*
	 * ASCII serial number, from flash, large enough for original
	 * all digit strings, and longer serial number format
	 */
	u8 serial[SERIAL_MAX];
	/* human readable board version */
	u8 boardversion[BOARD_VERS_MAX];
	u8 lbus_info[32]; /* human readable localbus info */
	/* chip major rev, from CceRevision */
	u8 majrev;
	/* chip minor rev, from CceRevision */
	u8 minrev;
	/* hardware ID */
	u8 hfi1_id;
	/* implementation code */
	u8 icode;
	/* vAU of this device */
	u8 vau;
	/* vCU of this device */
	u8 vcu;
	/* link credits of this device */
	u16 link_credits;
	/* initial vl15 credits to use */
	u16 vl15_init;

	/*
	 * Cached value for vl15buf, read during verify cap interrupt. VL15
	 * credits are to be kept at 0 and set when handling the link-up
	 * interrupt. This removes the possibility of receiving VL15 MAD
	 * packets before this HFI is ready.
	 */
	u16 vl15buf_cached;

	/* Misc small ints */
	u8 n_krcv_queues;
	u8 qos_shift;

	u16 irev;	/* implementation revision */
	u32 dc8051_ver; /* 8051 firmware version */

	spinlock_t hfi1_diag_trans_lock; /* protect diag observer ops */
	struct platform_config platform_config;
	struct platform_config_cache pcfg_cache;

	struct diag_client *diag_client;

	/* general interrupt: mask of handled interrupts */
	u64 gi_mask[CCE_NUM_INT_CSRS];

	struct rcv_array_data rcv_entries;

	/* cycle length of PS* counters in HW (in picoseconds) */
	u16 psxmitwait_check_rate;

	/*
	 * 64 bit synthetic counters
	 */
	struct timer_list synth_stats_timer;

	/* MSI-X information */
	struct hfi1_msix_info msix_info;

	/*
	 * device counters
	 */
	char *cntrnames;
	size_t cntrnameslen;
	size_t ndevcntrs;
	u64 *cntrs;
	u64 *scntrs;

	/*
	 * remembered values for synthetic counters
	 */
	u64 last_tx;
	u64 last_rx;

	/*
	 * per-port counters
	 */
	size_t nportcntrs;
	char *portcntrnames;
	size_t portcntrnameslen;

	struct err_info_rcvport err_info_rcvport;
	struct err_info_constraint err_info_rcv_constraint;
	struct err_info_constraint err_info_xmit_constraint;

	atomic_t drop_packet;
	bool do_drop;
	u8 err_info_uncorrectable;
	u8 err_info_fmconfig;

	/*
	 * Software counters for the status bits defined by the
	 * associated error status registers
	 */
	u64 cce_err_status_cnt[NUM_CCE_ERR_STATUS_COUNTERS];
	u64 rcv_err_status_cnt[NUM_RCV_ERR_STATUS_COUNTERS];
	u64 misc_err_status_cnt[NUM_MISC_ERR_STATUS_COUNTERS];
	u64 send_pio_err_status_cnt[NUM_SEND_PIO_ERR_STATUS_COUNTERS];
	u64 send_dma_err_status_cnt[NUM_SEND_DMA_ERR_STATUS_COUNTERS];
	u64 send_egress_err_status_cnt[NUM_SEND_EGRESS_ERR_STATUS_COUNTERS];
	u64 send_err_status_cnt[NUM_SEND_ERR_STATUS_COUNTERS];

	/* Software counter that spans all contexts */
	u64 sw_ctxt_err_status_cnt[NUM_SEND_CTXT_ERR_STATUS_COUNTERS];
	/* Software counter that spans all DMA engines */
	u64 sw_send_dma_eng_err_status_cnt[
		NUM_SEND_DMA_ENG_ERR_STATUS_COUNTERS];
	/* Software counter that aggregates all cce_err_status errors */
	u64 sw_cce_err_status_aggregate;
	/* Software counter that aggregates all bypass packet rcv errors */
	u64 sw_rcv_bypass_packet_errors;

	/* Save the enabled LCB error bits */
	u64 lcb_err_en;
	struct cpu_mask_set *comp_vect;
	int *comp_vect_mappings;
	u32 comp_vect_possible_cpus;

	/*
	 * Capability to have different send engines simply by changing a
	 * pointer value.
	 */
	send_routine process_pio_send ____cacheline_aligned_in_smp;
	send_routine process_dma_send;
	void (*pio_inline_send)(struct hfi1_devdata *dd, struct pio_buf *pbuf,
				u64 pbc, const void *from, size_t count);
	int (*process_vnic_dma_send)(struct hfi1_devdata *dd, u8 q_idx,
				     struct hfi1_vnic_vport_info *vinfo,
				     struct sk_buff *skb, u64 pbc, u8 plen);
	/* hfi1_pportdata, points to array of (physical) port-specific
	 * data structs, indexed by pidx (0..n-1)
	 */
	struct hfi1_pportdata *pport;
	/* receive context data */
	struct hfi1_ctxtdata **rcd;
	u64 __percpu *int_counter;
	/* verbs tx opcode stats */
	struct hfi1_opcode_stats_perctx __percpu *tx_opstats;
	/* device (not port) flags, basically device capabilities */
	u16 flags;
	/* Number of physical ports available */
	u8 num_pports;
	/* Lowest context number which can be used by user processes or VNIC */
	u8 first_dyn_alloc_ctxt;
	/* adding a new field here would make it part of this cacheline */

	/* seqlock for sc2vl */
	seqlock_t sc2vl_lock ____cacheline_aligned_in_smp;
	u64 sc2vl[4];
	u64 __percpu *rcv_limit;
	/* adding a new field here would make it part of this cacheline */

	/* OUI comes from the HW. Used everywhere as 3 separate bytes. */
	u8 oui1;
	u8 oui2;
	u8 oui3;

	/* Timer and counter used to detect RcvBufOvflCnt changes */
	struct timer_list rcverr_timer;

	wait_queue_head_t event_queue;

	/* receive context tail dummy address */
	__le64 *rcvhdrtail_dummy_kvaddr;
	dma_addr_t rcvhdrtail_dummy_dma;

	u32 rcv_ovfl_cnt;
	/* Serialize ASPM enable/disable between multiple verbs contexts */
	spinlock_t aspm_lock;
	/* Number of verbs contexts which have disabled ASPM */
	atomic_t aspm_disabled_cnt;
	/* Keeps track of user space clients */
	atomic_t user_refcount;
	/* Used to wait for outstanding user space clients before dev removal */
	struct completion user_comp;

	bool eprom_available;	/* true if EPROM is available for this device */
	bool aspm_supported;	/* Does HW support ASPM */
	bool aspm_enabled;	/* ASPM state: enabled/disabled */
	struct rhashtable *sdma_rht;

	/* vnic data */
	struct hfi1_vnic_data vnic;
	/* Lock to protect IRQ SRC register access */
	spinlock_t irq_src_lock;
	int vnic_num_vports;
<<<<<<< HEAD
	struct net_device *dummy_netdev;
	struct hfi1_affinity_node *affinity_entry;
=======
	struct hfi1_netdev_rx *netdev_rx;
>>>>>>> 6da7bda3

	/* Keeps track of IPoIB RSM rule users */
	atomic_t ipoib_rsm_usr_num;
};

/* 8051 firmware version helper */
#define dc8051_ver(a, b, c) ((a) << 16 | (b) << 8 | (c))
#define dc8051_ver_maj(a) (((a) & 0xff0000) >> 16)
#define dc8051_ver_min(a) (((a) & 0x00ff00) >> 8)
#define dc8051_ver_patch(a) ((a) & 0x0000ff)

/* f_put_tid types */
#define PT_EXPECTED       0
#define PT_EAGER          1
#define PT_INVALID_FLUSH  2
#define PT_INVALID        3

struct tid_rb_node;
struct mmu_rb_node;
struct mmu_rb_handler;

/* Private data for file operations */
struct hfi1_filedata {
	struct srcu_struct pq_srcu;
	struct hfi1_devdata *dd;
	struct hfi1_ctxtdata *uctxt;
	struct hfi1_user_sdma_comp_q *cq;
	/* update side lock for SRCU */
	spinlock_t pq_rcu_lock;
	struct hfi1_user_sdma_pkt_q __rcu *pq;
	u16 subctxt;
	/* for cpu affinity; -1 if none */
	int rec_cpu_num;
	u32 tid_n_pinned;
	bool use_mn;
	struct tid_rb_node **entry_to_rb;
	spinlock_t tid_lock; /* protect tid_[limit,used] counters */
	u32 tid_limit;
	u32 tid_used;
	u32 *invalid_tids;
	u32 invalid_tid_idx;
	/* protect invalid_tids array and invalid_tid_idx */
	spinlock_t invalid_lock;
};

extern struct xarray hfi1_dev_table;
struct hfi1_devdata *hfi1_lookup(int unit);

static inline unsigned long uctxt_offset(struct hfi1_ctxtdata *uctxt)
{
	return (uctxt->ctxt - uctxt->dd->first_dyn_alloc_ctxt) *
		HFI1_MAX_SHARED_CTXTS;
}

int hfi1_init(struct hfi1_devdata *dd, int reinit);
int hfi1_count_active_units(void);

int hfi1_diag_add(struct hfi1_devdata *dd);
void hfi1_diag_remove(struct hfi1_devdata *dd);
void handle_linkup_change(struct hfi1_devdata *dd, u32 linkup);

void handle_user_interrupt(struct hfi1_ctxtdata *rcd);

int hfi1_create_rcvhdrq(struct hfi1_devdata *dd, struct hfi1_ctxtdata *rcd);
int hfi1_setup_eagerbufs(struct hfi1_ctxtdata *rcd);
int hfi1_create_kctxts(struct hfi1_devdata *dd);
int hfi1_create_ctxtdata(struct hfi1_pportdata *ppd, int numa,
			 struct hfi1_ctxtdata **rcd);
void hfi1_free_ctxt(struct hfi1_ctxtdata *rcd);
void hfi1_init_pportdata(struct pci_dev *pdev, struct hfi1_pportdata *ppd,
			 struct hfi1_devdata *dd, u8 hw_pidx, u32 port);
void hfi1_free_ctxtdata(struct hfi1_devdata *dd, struct hfi1_ctxtdata *rcd);
int hfi1_rcd_put(struct hfi1_ctxtdata *rcd);
int hfi1_rcd_get(struct hfi1_ctxtdata *rcd);
struct hfi1_ctxtdata *hfi1_rcd_get_by_index_safe(struct hfi1_devdata *dd,
						 u16 ctxt);
struct hfi1_ctxtdata *hfi1_rcd_get_by_index(struct hfi1_devdata *dd, u16 ctxt);
int handle_receive_interrupt(struct hfi1_ctxtdata *rcd, int thread);
int handle_receive_interrupt_nodma_rtail(struct hfi1_ctxtdata *rcd, int thread);
int handle_receive_interrupt_dma_rtail(struct hfi1_ctxtdata *rcd, int thread);
int handle_receive_interrupt_napi_fp(struct hfi1_ctxtdata *rcd, int budget);
int handle_receive_interrupt_napi_sp(struct hfi1_ctxtdata *rcd, int budget);
void set_all_slowpath(struct hfi1_devdata *dd);

extern const struct pci_device_id hfi1_pci_tbl[];
void hfi1_make_ud_req_9B(struct rvt_qp *qp,
			 struct hfi1_pkt_state *ps,
			 struct rvt_swqe *wqe);

void hfi1_make_ud_req_16B(struct rvt_qp *qp,
			  struct hfi1_pkt_state *ps,
			  struct rvt_swqe *wqe);

/* receive packet handler dispositions */
#define RCV_PKT_OK      0x0 /* keep going */
#define RCV_PKT_LIMIT   0x1 /* stop, hit limit, start thread */
#define RCV_PKT_DONE    0x2 /* stop, no more packets detected */

/**
 * hfi1_rcd_head - add accessor for rcd head
 * @rcd: the context
 */
static inline u32 hfi1_rcd_head(struct hfi1_ctxtdata *rcd)
{
	return rcd->head;
}

/**
 * hfi1_set_rcd_head - add accessor for rcd head
 * @rcd: the context
 * @head: the new head
 */
static inline void hfi1_set_rcd_head(struct hfi1_ctxtdata *rcd, u32 head)
{
	rcd->head = head;
}

/* calculate the current RHF address */
static inline __le32 *get_rhf_addr(struct hfi1_ctxtdata *rcd)
{
	return (__le32 *)rcd->rcvhdrq + rcd->head + rcd->rhf_offset;
}

/* return DMA_RTAIL configuration */
static inline bool get_dma_rtail_setting(struct hfi1_ctxtdata *rcd)
{
	return !!HFI1_CAP_KGET_MASK(rcd->flags, DMA_RTAIL);
}

/**
 * hfi1_seq_incr_wrap - wrapping increment for sequence
 * @seq: the current sequence number
 *
 * Returns: the incremented seq
 */
static inline u8 hfi1_seq_incr_wrap(u8 seq)
{
	if (++seq > RHF_MAX_SEQ)
		seq = 1;
	return seq;
}

/**
 * hfi1_seq_cnt - return seq_cnt member
 * @rcd: the receive context
 *
 * Return seq_cnt member
 */
static inline u8 hfi1_seq_cnt(struct hfi1_ctxtdata *rcd)
{
	return rcd->seq_cnt;
}

/**
 * hfi1_set_seq_cnt - return seq_cnt member
 * @rcd: the receive context
 *
 * Return seq_cnt member
 */
static inline void hfi1_set_seq_cnt(struct hfi1_ctxtdata *rcd, u8 cnt)
{
	rcd->seq_cnt = cnt;
}

/**
 * last_rcv_seq - is last
 * @rcd: the receive context
 * @seq: sequence
 *
 * return true if last packet
 */
static inline bool last_rcv_seq(struct hfi1_ctxtdata *rcd, u32 seq)
{
	return seq != rcd->seq_cnt;
}

/**
 * rcd_seq_incr - increment context sequence number
 * @rcd: the receive context
 * @seq: the current sequence number
 *
 * Returns: true if the this was the last packet
 */
static inline bool hfi1_seq_incr(struct hfi1_ctxtdata *rcd, u32 seq)
{
	rcd->seq_cnt = hfi1_seq_incr_wrap(rcd->seq_cnt);
	return last_rcv_seq(rcd, seq);
}

/**
 * get_hdrqentsize - return hdrq entry size
 * @rcd: the receive context
 */
static inline u8 get_hdrqentsize(struct hfi1_ctxtdata *rcd)
{
	return rcd->rcvhdrqentsize;
}

/**
 * get_hdrq_cnt - return hdrq count
 * @rcd: the receive context
 */
static inline u16 get_hdrq_cnt(struct hfi1_ctxtdata *rcd)
{
	return rcd->rcvhdrq_cnt;
}

/**
 * hfi1_is_slowpath - check if this context is slow path
 * @rcd: the receive context
 */
static inline bool hfi1_is_slowpath(struct hfi1_ctxtdata *rcd)
{
	return rcd->do_interrupt == rcd->slow_handler;
}

/**
 * hfi1_is_fastpath - check if this context is fast path
 * @rcd: the receive context
 */
static inline bool hfi1_is_fastpath(struct hfi1_ctxtdata *rcd)
{
	if (rcd->ctxt == HFI1_CTRL_CTXT)
		return false;

	return rcd->do_interrupt == rcd->fast_handler;
}

/**
 * hfi1_set_fast - change to the fast handler
 * @rcd: the receive context
 */
static inline void hfi1_set_fast(struct hfi1_ctxtdata *rcd)
{
	if (unlikely(!rcd))
		return;
	if (unlikely(!hfi1_is_fastpath(rcd)))
		rcd->do_interrupt = rcd->fast_handler;
}

int hfi1_reset_device(int);

void receive_interrupt_work(struct work_struct *work);

/* extract service channel from header and rhf */
static inline int hfi1_9B_get_sc5(struct ib_header *hdr, u64 rhf)
{
	return ib_get_sc(hdr) | ((!!(rhf_dc_info(rhf))) << 4);
}

#define HFI1_JKEY_WIDTH       16
#define HFI1_JKEY_MASK        (BIT(16) - 1)
#define HFI1_ADMIN_JKEY_RANGE 32

/*
 * J_KEYs are split and allocated in the following groups:
 *   0 - 31    - users with administrator privileges
 *  32 - 63    - kernel protocols using KDETH packets
 *  64 - 65535 - all other users using KDETH packets
 */
static inline u16 generate_jkey(kuid_t uid)
{
	u16 jkey = from_kuid(current_user_ns(), uid) & HFI1_JKEY_MASK;

	if (capable(CAP_SYS_ADMIN))
		jkey &= HFI1_ADMIN_JKEY_RANGE - 1;
	else if (jkey < 64)
		jkey |= BIT(HFI1_JKEY_WIDTH - 1);

	return jkey;
}

/*
 * active_egress_rate
 *
 * returns the active egress rate in units of [10^6 bits/sec]
 */
static inline u32 active_egress_rate(struct hfi1_pportdata *ppd)
{
	u16 link_speed = ppd->link_speed_active;
	u16 link_width = ppd->link_width_active;
	u32 egress_rate;

	if (link_speed == OPA_LINK_SPEED_25G)
		egress_rate = 25000;
	else /* assume OPA_LINK_SPEED_12_5G */
		egress_rate = 12500;

	switch (link_width) {
	case OPA_LINK_WIDTH_4X:
		egress_rate *= 4;
		break;
	case OPA_LINK_WIDTH_3X:
		egress_rate *= 3;
		break;
	case OPA_LINK_WIDTH_2X:
		egress_rate *= 2;
		break;
	default:
		/* assume IB_WIDTH_1X */
		break;
	}

	return egress_rate;
}

/*
 * egress_cycles
 *
 * Returns the number of 'fabric clock cycles' to egress a packet
 * of length 'len' bytes, at 'rate' Mbit/s. Since the fabric clock
 * rate is (approximately) 805 MHz, the units of the returned value
 * are (1/805 MHz).
 */
static inline u32 egress_cycles(u32 len, u32 rate)
{
	u32 cycles;

	/*
	 * cycles is:
	 *
	 *          (length) [bits] / (rate) [bits/sec]
	 *  ---------------------------------------------------
	 *  fabric_clock_period == 1 /(805 * 10^6) [cycles/sec]
	 */

	cycles = len * 8; /* bits */
	cycles *= 805;
	cycles /= rate;

	return cycles;
}

void set_link_ipg(struct hfi1_pportdata *ppd);
void process_becn(struct hfi1_pportdata *ppd, u8 sl, u32 rlid, u32 lqpn,
		  u32 rqpn, u8 svc_type);
void return_cnp(struct hfi1_ibport *ibp, struct rvt_qp *qp, u32 remote_qpn,
		u16 pkey, u32 slid, u32 dlid, u8 sc5,
		const struct ib_grh *old_grh);
void return_cnp_16B(struct hfi1_ibport *ibp, struct rvt_qp *qp,
		    u32 remote_qpn, u16 pkey, u32 slid, u32 dlid,
		    u8 sc5, const struct ib_grh *old_grh);
typedef void (*hfi1_handle_cnp)(struct hfi1_ibport *ibp, struct rvt_qp *qp,
				u32 remote_qpn, u16 pkey, u32 slid, u32 dlid,
				u8 sc5, const struct ib_grh *old_grh);

#define PKEY_CHECK_INVALID -1
int egress_pkey_check(struct hfi1_pportdata *ppd, u32 slid, u16 pkey,
		      u8 sc5, int8_t s_pkey_index);

#define PACKET_EGRESS_TIMEOUT 350
static inline void pause_for_credit_return(struct hfi1_devdata *dd)
{
	/* Pause at least 1us, to ensure chip returns all credits */
	u32 usec = cclock_to_ns(dd, PACKET_EGRESS_TIMEOUT) / 1000;

	udelay(usec ? usec : 1);
}

/**
 * sc_to_vlt() reverse lookup sc to vl
 * @dd - devdata
 * @sc5 - 5 bit sc
 */
static inline u8 sc_to_vlt(struct hfi1_devdata *dd, u8 sc5)
{
	unsigned seq;
	u8 rval;

	if (sc5 >= OPA_MAX_SCS)
		return (u8)(0xff);

	do {
		seq = read_seqbegin(&dd->sc2vl_lock);
		rval = *(((u8 *)dd->sc2vl) + sc5);
	} while (read_seqretry(&dd->sc2vl_lock, seq));

	return rval;
}

#define PKEY_MEMBER_MASK 0x8000
#define PKEY_LOW_15_MASK 0x7fff

/*
 * ingress_pkey_matches_entry - return 1 if the pkey matches ent (ent
 * being an entry from the ingress partition key table), return 0
 * otherwise. Use the matching criteria for ingress partition keys
 * specified in the OPAv1 spec., section 9.10.14.
 */
static inline int ingress_pkey_matches_entry(u16 pkey, u16 ent)
{
	u16 mkey = pkey & PKEY_LOW_15_MASK;
	u16 ment = ent & PKEY_LOW_15_MASK;

	if (mkey == ment) {
		/*
		 * If pkey[15] is clear (limited partition member),
		 * is bit 15 in the corresponding table element
		 * clear (limited member)?
		 */
		if (!(pkey & PKEY_MEMBER_MASK))
			return !!(ent & PKEY_MEMBER_MASK);
		return 1;
	}
	return 0;
}

/*
 * ingress_pkey_table_search - search the entire pkey table for
 * an entry which matches 'pkey'. return 0 if a match is found,
 * and 1 otherwise.
 */
static int ingress_pkey_table_search(struct hfi1_pportdata *ppd, u16 pkey)
{
	int i;

	for (i = 0; i < MAX_PKEY_VALUES; i++) {
		if (ingress_pkey_matches_entry(pkey, ppd->pkeys[i]))
			return 0;
	}
	return 1;
}

/*
 * ingress_pkey_table_fail - record a failure of ingress pkey validation,
 * i.e., increment port_rcv_constraint_errors for the port, and record
 * the 'error info' for this failure.
 */
static void ingress_pkey_table_fail(struct hfi1_pportdata *ppd, u16 pkey,
				    u32 slid)
{
	struct hfi1_devdata *dd = ppd->dd;

	incr_cntr64(&ppd->port_rcv_constraint_errors);
	if (!(dd->err_info_rcv_constraint.status & OPA_EI_STATUS_SMASK)) {
		dd->err_info_rcv_constraint.status |= OPA_EI_STATUS_SMASK;
		dd->err_info_rcv_constraint.slid = slid;
		dd->err_info_rcv_constraint.pkey = pkey;
	}
}

/*
 * ingress_pkey_check - Return 0 if the ingress pkey is valid, return 1
 * otherwise. Use the criteria in the OPAv1 spec, section 9.10.14. idx
 * is a hint as to the best place in the partition key table to begin
 * searching. This function should not be called on the data path because
 * of performance reasons. On datapath pkey check is expected to be done
 * by HW and rcv_pkey_check function should be called instead.
 */
static inline int ingress_pkey_check(struct hfi1_pportdata *ppd, u16 pkey,
				     u8 sc5, u8 idx, u32 slid, bool force)
{
	if (!(force) && !(ppd->part_enforce & HFI1_PART_ENFORCE_IN))
		return 0;

	/* If SC15, pkey[0:14] must be 0x7fff */
	if ((sc5 == 0xf) && ((pkey & PKEY_LOW_15_MASK) != PKEY_LOW_15_MASK))
		goto bad;

	/* Is the pkey = 0x0, or 0x8000? */
	if ((pkey & PKEY_LOW_15_MASK) == 0)
		goto bad;

	/* The most likely matching pkey has index 'idx' */
	if (ingress_pkey_matches_entry(pkey, ppd->pkeys[idx]))
		return 0;

	/* no match - try the whole table */
	if (!ingress_pkey_table_search(ppd, pkey))
		return 0;

bad:
	ingress_pkey_table_fail(ppd, pkey, slid);
	return 1;
}

/*
 * rcv_pkey_check - Return 0 if the ingress pkey is valid, return 1
 * otherwise. It only ensures pkey is vlid for QP0. This function
 * should be called on the data path instead of ingress_pkey_check
 * as on data path, pkey check is done by HW (except for QP0).
 */
static inline int rcv_pkey_check(struct hfi1_pportdata *ppd, u16 pkey,
				 u8 sc5, u16 slid)
{
	if (!(ppd->part_enforce & HFI1_PART_ENFORCE_IN))
		return 0;

	/* If SC15, pkey[0:14] must be 0x7fff */
	if ((sc5 == 0xf) && ((pkey & PKEY_LOW_15_MASK) != PKEY_LOW_15_MASK))
		goto bad;

	return 0;
bad:
	ingress_pkey_table_fail(ppd, pkey, slid);
	return 1;
}

/* MTU handling */

/* MTU enumeration, 256-4k match IB */
#define OPA_MTU_0     0
#define OPA_MTU_256   1
#define OPA_MTU_512   2
#define OPA_MTU_1024  3
#define OPA_MTU_2048  4
#define OPA_MTU_4096  5

u32 lrh_max_header_bytes(struct hfi1_devdata *dd);
int mtu_to_enum(u32 mtu, int default_if_bad);
u16 enum_to_mtu(int mtu);
static inline int valid_ib_mtu(unsigned int mtu)
{
	return mtu == 256 || mtu == 512 ||
		mtu == 1024 || mtu == 2048 ||
		mtu == 4096;
}

static inline int valid_opa_max_mtu(unsigned int mtu)
{
	return mtu >= 2048 &&
		(valid_ib_mtu(mtu) || mtu == 8192 || mtu == 10240);
}

int set_mtu(struct hfi1_pportdata *ppd);

int hfi1_set_lid(struct hfi1_pportdata *ppd, u32 lid, u8 lmc);
void hfi1_disable_after_error(struct hfi1_devdata *dd);
int hfi1_set_uevent_bits(struct hfi1_pportdata *ppd, const int evtbit);
int hfi1_rcvbuf_validate(u32 size, u8 type, u16 *encode);

int fm_get_table(struct hfi1_pportdata *ppd, int which, void *t);
int fm_set_table(struct hfi1_pportdata *ppd, int which, void *t);

void set_up_vau(struct hfi1_devdata *dd, u8 vau);
void set_up_vl15(struct hfi1_devdata *dd, u16 vl15buf);
void reset_link_credits(struct hfi1_devdata *dd);
void assign_remote_cm_au_table(struct hfi1_devdata *dd, u8 vcu);

int set_buffer_control(struct hfi1_pportdata *ppd, struct buffer_control *bc);

static inline struct hfi1_devdata *dd_from_ppd(struct hfi1_pportdata *ppd)
{
	return ppd->dd;
}

static inline struct hfi1_devdata *dd_from_dev(struct hfi1_ibdev *dev)
{
	return container_of(dev, struct hfi1_devdata, verbs_dev);
}

static inline struct hfi1_devdata *dd_from_ibdev(struct ib_device *ibdev)
{
	return dd_from_dev(to_idev(ibdev));
}

static inline struct hfi1_pportdata *ppd_from_ibp(struct hfi1_ibport *ibp)
{
	return container_of(ibp, struct hfi1_pportdata, ibport_data);
}

static inline struct hfi1_ibdev *dev_from_rdi(struct rvt_dev_info *rdi)
{
	return container_of(rdi, struct hfi1_ibdev, rdi);
}

static inline struct hfi1_ibport *to_iport(struct ib_device *ibdev, u32 port)
{
	struct hfi1_devdata *dd = dd_from_ibdev(ibdev);
	u32 pidx = port - 1; /* IB number port from 1, hdw from 0 */

	WARN_ON(pidx >= dd->num_pports);
	return &dd->pport[pidx].ibport_data;
}

static inline struct hfi1_ibport *rcd_to_iport(struct hfi1_ctxtdata *rcd)
{
	return &rcd->ppd->ibport_data;
}

/**
 * hfi1_may_ecn - Check whether FECN or BECN processing should be done
 * @pkt: the packet to be evaluated
 *
 * Check whether the FECN or BECN bits in the packet's header are
 * enabled, depending on packet type.
 *
 * This function only checks for FECN and BECN bits. Additional checks
 * are done in the slowpath (hfi1_process_ecn_slowpath()) in order to
 * ensure correct handling.
 */
static inline bool hfi1_may_ecn(struct hfi1_packet *pkt)
{
	bool fecn, becn;

	if (pkt->etype == RHF_RCV_TYPE_BYPASS) {
		fecn = hfi1_16B_get_fecn(pkt->hdr);
		becn = hfi1_16B_get_becn(pkt->hdr);
	} else {
		fecn = ib_bth_get_fecn(pkt->ohdr);
		becn = ib_bth_get_becn(pkt->ohdr);
	}
	return fecn || becn;
}

bool hfi1_process_ecn_slowpath(struct rvt_qp *qp, struct hfi1_packet *pkt,
			       bool prescan);
static inline bool process_ecn(struct rvt_qp *qp, struct hfi1_packet *pkt)
{
	bool do_work;

	do_work = hfi1_may_ecn(pkt);
	if (unlikely(do_work))
		return hfi1_process_ecn_slowpath(qp, pkt, false);
	return false;
}

/*
 * Return the indexed PKEY from the port PKEY table.
 */
static inline u16 hfi1_get_pkey(struct hfi1_ibport *ibp, unsigned index)
{
	struct hfi1_pportdata *ppd = ppd_from_ibp(ibp);
	u16 ret;

	if (index >= ARRAY_SIZE(ppd->pkeys))
		ret = 0;
	else
		ret = ppd->pkeys[index];

	return ret;
}

/*
 * Return the indexed GUID from the port GUIDs table.
 */
static inline __be64 get_sguid(struct hfi1_ibport *ibp, unsigned int index)
{
	struct hfi1_pportdata *ppd = ppd_from_ibp(ibp);

	WARN_ON(index >= HFI1_GUIDS_PER_PORT);
	return cpu_to_be64(ppd->guids[index]);
}

/*
 * Called by readers of cc_state only, must call under rcu_read_lock().
 */
static inline struct cc_state *get_cc_state(struct hfi1_pportdata *ppd)
{
	return rcu_dereference(ppd->cc_state);
}

/*
 * Called by writers of cc_state only,  must call under cc_state_lock.
 */
static inline
struct cc_state *get_cc_state_protected(struct hfi1_pportdata *ppd)
{
	return rcu_dereference_protected(ppd->cc_state,
					 lockdep_is_held(&ppd->cc_state_lock));
}

/*
 * values for dd->flags (_device_ related flags)
 */
#define HFI1_INITTED           0x1    /* chip and driver up and initted */
#define HFI1_PRESENT           0x2    /* chip accesses can be done */
#define HFI1_FROZEN            0x4    /* chip in SPC freeze */
#define HFI1_HAS_SDMA_TIMEOUT  0x8
#define HFI1_HAS_SEND_DMA      0x10   /* Supports Send DMA */
#define HFI1_FORCED_FREEZE     0x80   /* driver forced freeze mode */
#define HFI1_SHUTDOWN          0x100  /* device is shutting down */

/* IB dword length mask in PBC (lower 11 bits); same for all chips */
#define HFI1_PBC_LENGTH_MASK                     ((1 << 11) - 1)

/* ctxt_flag bit offsets */
		/* base context has not finished initializing */
#define HFI1_CTXT_BASE_UNINIT 1
		/* base context initaliation failed */
#define HFI1_CTXT_BASE_FAILED 2
		/* waiting for a packet to arrive */
#define HFI1_CTXT_WAITING_RCV 3
		/* waiting for an urgent packet to arrive */
#define HFI1_CTXT_WAITING_URG 4

/* free up any allocated data at closes */
int hfi1_init_dd(struct hfi1_devdata *dd);
void hfi1_free_devdata(struct hfi1_devdata *dd);

/* LED beaconing functions */
void hfi1_start_led_override(struct hfi1_pportdata *ppd, unsigned int timeon,
			     unsigned int timeoff);
void shutdown_led_override(struct hfi1_pportdata *ppd);

#define HFI1_CREDIT_RETURN_RATE (100)

/*
 * The number of words for the KDETH protocol field.  If this is
 * larger then the actual field used, then part of the payload
 * will be in the header.
 *
 * Optimally, we want this sized so that a typical case will
 * use full cache lines.  The typical local KDETH header would
 * be:
 *
 *	Bytes	Field
 *	  8	LRH
 *	 12	BHT
 *	 ??	KDETH
 *	  8	RHF
 *	---
 *	 28 + KDETH
 *
 * For a 64-byte cache line, KDETH would need to be 36 bytes or 9 DWORDS
 */
#define DEFAULT_RCVHDRSIZE 9

/*
 * Maximal header byte count:
 *
 *	Bytes	Field
 *	  8	LRH
 *	 40	GRH (optional)
 *	 12	BTH
 *	 ??	KDETH
 *	  8	RHF
 *	---
 *	 68 + KDETH
 *
 * We also want to maintain a cache line alignment to assist DMA'ing
 * of the header bytes.  Round up to a good size.
 */
#define DEFAULT_RCVHDR_ENTSIZE 32

bool hfi1_can_pin_pages(struct hfi1_devdata *dd, struct mm_struct *mm,
			u32 nlocked, u32 npages);
int hfi1_acquire_user_pages(struct mm_struct *mm, unsigned long vaddr,
			    size_t npages, bool writable, struct page **pages);
void hfi1_release_user_pages(struct mm_struct *mm, struct page **p,
			     size_t npages, bool dirty);

/**
 * hfi1_rcvhdrtail_kvaddr - return tail kvaddr
 * @rcd - the receive context
 */
static inline __le64 *hfi1_rcvhdrtail_kvaddr(const struct hfi1_ctxtdata *rcd)
{
	return (__le64 *)rcd->rcvhdrtail_kvaddr;
}

static inline void clear_rcvhdrtail(const struct hfi1_ctxtdata *rcd)
{
	u64 *kv = (u64 *)hfi1_rcvhdrtail_kvaddr(rcd);

	if (kv)
		*kv = 0ULL;
}

static inline u32 get_rcvhdrtail(const struct hfi1_ctxtdata *rcd)
{
	/*
	 * volatile because it's a DMA target from the chip, routine is
	 * inlined, and don't want register caching or reordering.
	 */
	return (u32)le64_to_cpu(*hfi1_rcvhdrtail_kvaddr(rcd));
}

static inline bool hfi1_packet_present(struct hfi1_ctxtdata *rcd)
{
	if (likely(!rcd->rcvhdrtail_kvaddr)) {
		u32 seq = rhf_rcv_seq(rhf_to_cpu(get_rhf_addr(rcd)));

		return !last_rcv_seq(rcd, seq);
	}
	return hfi1_rcd_head(rcd) != get_rcvhdrtail(rcd);
}

/*
 * sysfs interface.
 */

extern const char ib_hfi1_version[];
extern const struct attribute_group ib_hfi1_attr_group;

int hfi1_device_create(struct hfi1_devdata *dd);
void hfi1_device_remove(struct hfi1_devdata *dd);

int hfi1_create_port_files(struct ib_device *ibdev, u32 port_num,
			   struct kobject *kobj);
int hfi1_verbs_register_sysfs(struct hfi1_devdata *dd);
void hfi1_verbs_unregister_sysfs(struct hfi1_devdata *dd);
/* Hook for sysfs read of QSFP */
int qsfp_dump(struct hfi1_pportdata *ppd, char *buf, int len);

int hfi1_pcie_init(struct hfi1_devdata *dd);
void hfi1_pcie_cleanup(struct pci_dev *pdev);
int hfi1_pcie_ddinit(struct hfi1_devdata *dd, struct pci_dev *pdev);
void hfi1_pcie_ddcleanup(struct hfi1_devdata *);
int pcie_speeds(struct hfi1_devdata *dd);
int restore_pci_variables(struct hfi1_devdata *dd);
int save_pci_variables(struct hfi1_devdata *dd);
int do_pcie_gen3_transition(struct hfi1_devdata *dd);
void tune_pcie_caps(struct hfi1_devdata *dd);
int parse_platform_config(struct hfi1_devdata *dd);
int get_platform_config_field(struct hfi1_devdata *dd,
			      enum platform_config_table_type_encoding
			      table_type, int table_index, int field_index,
			      u32 *data, u32 len);

struct pci_dev *get_pci_dev(struct rvt_dev_info *rdi);

/*
 * Flush write combining store buffers (if present) and perform a write
 * barrier.
 */
static inline void flush_wc(void)
{
	asm volatile("sfence" : : : "memory");
}

void handle_eflags(struct hfi1_packet *packet);
void seqfile_dump_rcd(struct seq_file *s, struct hfi1_ctxtdata *rcd);

/* global module parameter variables */
extern unsigned int hfi1_max_mtu;
extern unsigned int hfi1_cu;
extern unsigned int user_credit_return_threshold;
extern int num_user_contexts;
extern unsigned long n_krcvqs;
extern uint krcvqs[];
extern int krcvqsset;
extern uint loopback;
extern uint quick_linkup;
extern uint rcv_intr_timeout;
extern uint rcv_intr_count;
extern uint rcv_intr_dynamic;
extern ushort link_crc_mask;

extern struct mutex hfi1_mutex;

/* Number of seconds before our card status check...  */
#define STATUS_TIMEOUT 60

#define DRIVER_NAME		"hfi1"
#define HFI1_USER_MINOR_BASE     0
#define HFI1_TRACE_MINOR         127
#define HFI1_NMINORS             255

#define PCI_VENDOR_ID_INTEL 0x8086
#define PCI_DEVICE_ID_INTEL0 0x24f0
#define PCI_DEVICE_ID_INTEL1 0x24f1

#define HFI1_PKT_USER_SC_INTEGRITY					    \
	(SEND_CTXT_CHECK_ENABLE_DISALLOW_NON_KDETH_PACKETS_SMASK	    \
	| SEND_CTXT_CHECK_ENABLE_DISALLOW_KDETH_PACKETS_SMASK		\
	| SEND_CTXT_CHECK_ENABLE_DISALLOW_BYPASS_SMASK		    \
	| SEND_CTXT_CHECK_ENABLE_DISALLOW_GRH_SMASK)

#define HFI1_PKT_KERNEL_SC_INTEGRITY					    \
	(SEND_CTXT_CHECK_ENABLE_DISALLOW_KDETH_PACKETS_SMASK)

static inline u64 hfi1_pkt_default_send_ctxt_mask(struct hfi1_devdata *dd,
						  u16 ctxt_type)
{
	u64 base_sc_integrity;

	/* No integrity checks if HFI1_CAP_NO_INTEGRITY is set */
	if (HFI1_CAP_IS_KSET(NO_INTEGRITY))
		return 0;

	base_sc_integrity =
	SEND_CTXT_CHECK_ENABLE_DISALLOW_BYPASS_BAD_PKT_LEN_SMASK
	| SEND_CTXT_CHECK_ENABLE_DISALLOW_PBC_STATIC_RATE_CONTROL_SMASK
	| SEND_CTXT_CHECK_ENABLE_DISALLOW_TOO_LONG_BYPASS_PACKETS_SMASK
	| SEND_CTXT_CHECK_ENABLE_DISALLOW_TOO_LONG_IB_PACKETS_SMASK
	| SEND_CTXT_CHECK_ENABLE_DISALLOW_BAD_PKT_LEN_SMASK
#ifndef CONFIG_FAULT_INJECTION
	| SEND_CTXT_CHECK_ENABLE_DISALLOW_PBC_TEST_SMASK
#endif
	| SEND_CTXT_CHECK_ENABLE_DISALLOW_TOO_SMALL_BYPASS_PACKETS_SMASK
	| SEND_CTXT_CHECK_ENABLE_DISALLOW_TOO_SMALL_IB_PACKETS_SMASK
	| SEND_CTXT_CHECK_ENABLE_DISALLOW_RAW_IPV6_SMASK
	| SEND_CTXT_CHECK_ENABLE_DISALLOW_RAW_SMASK
	| SEND_CTXT_CHECK_ENABLE_CHECK_BYPASS_VL_MAPPING_SMASK
	| SEND_CTXT_CHECK_ENABLE_CHECK_VL_MAPPING_SMASK
	| SEND_CTXT_CHECK_ENABLE_CHECK_OPCODE_SMASK
	| SEND_CTXT_CHECK_ENABLE_CHECK_SLID_SMASK
	| SEND_CTXT_CHECK_ENABLE_CHECK_VL_SMASK
	| SEND_CTXT_CHECK_ENABLE_CHECK_ENABLE_SMASK;

	if (ctxt_type == SC_USER)
		base_sc_integrity |=
#ifndef CONFIG_FAULT_INJECTION
			SEND_CTXT_CHECK_ENABLE_DISALLOW_PBC_TEST_SMASK |
#endif
			HFI1_PKT_USER_SC_INTEGRITY;
	else if (ctxt_type != SC_KERNEL)
		base_sc_integrity |= HFI1_PKT_KERNEL_SC_INTEGRITY;

	/* turn on send-side job key checks if !A0 */
	if (!is_ax(dd))
		base_sc_integrity |= SEND_CTXT_CHECK_ENABLE_CHECK_JOB_KEY_SMASK;

	return base_sc_integrity;
}

static inline u64 hfi1_pkt_base_sdma_integrity(struct hfi1_devdata *dd)
{
	u64 base_sdma_integrity;

	/* No integrity checks if HFI1_CAP_NO_INTEGRITY is set */
	if (HFI1_CAP_IS_KSET(NO_INTEGRITY))
		return 0;

	base_sdma_integrity =
	SEND_DMA_CHECK_ENABLE_DISALLOW_BYPASS_BAD_PKT_LEN_SMASK
	| SEND_DMA_CHECK_ENABLE_DISALLOW_TOO_LONG_BYPASS_PACKETS_SMASK
	| SEND_DMA_CHECK_ENABLE_DISALLOW_TOO_LONG_IB_PACKETS_SMASK
	| SEND_DMA_CHECK_ENABLE_DISALLOW_BAD_PKT_LEN_SMASK
	| SEND_DMA_CHECK_ENABLE_DISALLOW_TOO_SMALL_BYPASS_PACKETS_SMASK
	| SEND_DMA_CHECK_ENABLE_DISALLOW_TOO_SMALL_IB_PACKETS_SMASK
	| SEND_DMA_CHECK_ENABLE_DISALLOW_RAW_IPV6_SMASK
	| SEND_DMA_CHECK_ENABLE_DISALLOW_RAW_SMASK
	| SEND_DMA_CHECK_ENABLE_CHECK_BYPASS_VL_MAPPING_SMASK
	| SEND_DMA_CHECK_ENABLE_CHECK_VL_MAPPING_SMASK
	| SEND_DMA_CHECK_ENABLE_CHECK_OPCODE_SMASK
	| SEND_DMA_CHECK_ENABLE_CHECK_SLID_SMASK
	| SEND_DMA_CHECK_ENABLE_CHECK_VL_SMASK
	| SEND_DMA_CHECK_ENABLE_CHECK_ENABLE_SMASK;

	if (!HFI1_CAP_IS_KSET(STATIC_RATE_CTRL))
		base_sdma_integrity |=
		SEND_DMA_CHECK_ENABLE_DISALLOW_PBC_STATIC_RATE_CONTROL_SMASK;

	/* turn on send-side job key checks if !A0 */
	if (!is_ax(dd))
		base_sdma_integrity |=
			SEND_DMA_CHECK_ENABLE_CHECK_JOB_KEY_SMASK;

	return base_sdma_integrity;
}

#define dd_dev_emerg(dd, fmt, ...) \
	dev_emerg(&(dd)->pcidev->dev, "%s: " fmt, \
		  rvt_get_ibdev_name(&(dd)->verbs_dev.rdi), ##__VA_ARGS__)

#define dd_dev_err(dd, fmt, ...) \
	dev_err(&(dd)->pcidev->dev, "%s: " fmt, \
		rvt_get_ibdev_name(&(dd)->verbs_dev.rdi), ##__VA_ARGS__)

#define dd_dev_err_ratelimited(dd, fmt, ...) \
	dev_err_ratelimited(&(dd)->pcidev->dev, "%s: " fmt, \
			    rvt_get_ibdev_name(&(dd)->verbs_dev.rdi), \
			    ##__VA_ARGS__)

#define dd_dev_warn(dd, fmt, ...) \
	dev_warn(&(dd)->pcidev->dev, "%s: " fmt, \
		 rvt_get_ibdev_name(&(dd)->verbs_dev.rdi), ##__VA_ARGS__)

#define dd_dev_warn_ratelimited(dd, fmt, ...) \
	dev_warn_ratelimited(&(dd)->pcidev->dev, "%s: " fmt, \
			     rvt_get_ibdev_name(&(dd)->verbs_dev.rdi), \
			     ##__VA_ARGS__)

#define dd_dev_info(dd, fmt, ...) \
	dev_info(&(dd)->pcidev->dev, "%s: " fmt, \
		 rvt_get_ibdev_name(&(dd)->verbs_dev.rdi), ##__VA_ARGS__)

#define dd_dev_info_ratelimited(dd, fmt, ...) \
	dev_info_ratelimited(&(dd)->pcidev->dev, "%s: " fmt, \
			     rvt_get_ibdev_name(&(dd)->verbs_dev.rdi), \
			     ##__VA_ARGS__)

#define dd_dev_dbg(dd, fmt, ...) \
	dev_dbg(&(dd)->pcidev->dev, "%s: " fmt, \
		rvt_get_ibdev_name(&(dd)->verbs_dev.rdi), ##__VA_ARGS__)

#define hfi1_dev_porterr(dd, port, fmt, ...) \
	dev_err(&(dd)->pcidev->dev, "%s: port %u: " fmt, \
		rvt_get_ibdev_name(&(dd)->verbs_dev.rdi), (port), ##__VA_ARGS__)

/*
 * this is used for formatting hw error messages...
 */
struct hfi1_hwerror_msgs {
	u64 mask;
	const char *msg;
	size_t sz;
};

/* in intr.c... */
void hfi1_format_hwerrors(u64 hwerrs,
			  const struct hfi1_hwerror_msgs *hwerrmsgs,
			  size_t nhwerrmsgs, char *msg, size_t lmsg);

#define USER_OPCODE_CHECK_VAL 0xC0
#define USER_OPCODE_CHECK_MASK 0xC0
#define OPCODE_CHECK_VAL_DISABLED 0x0
#define OPCODE_CHECK_MASK_DISABLED 0x0

static inline void hfi1_reset_cpu_counters(struct hfi1_devdata *dd)
{
	struct hfi1_pportdata *ppd;
	int i;

	dd->z_int_counter = get_all_cpu_total(dd->int_counter);
	dd->z_rcv_limit = get_all_cpu_total(dd->rcv_limit);
	dd->z_send_schedule = get_all_cpu_total(dd->send_schedule);

	ppd = (struct hfi1_pportdata *)(dd + 1);
	for (i = 0; i < dd->num_pports; i++, ppd++) {
		ppd->ibport_data.rvp.z_rc_acks =
			get_all_cpu_total(ppd->ibport_data.rvp.rc_acks);
		ppd->ibport_data.rvp.z_rc_qacks =
			get_all_cpu_total(ppd->ibport_data.rvp.rc_qacks);
	}
}

/* Control LED state */
static inline void setextled(struct hfi1_devdata *dd, u32 on)
{
	if (on)
		write_csr(dd, DCC_CFG_LED_CNTRL, 0x1F);
	else
		write_csr(dd, DCC_CFG_LED_CNTRL, 0x10);
}

/* return the i2c resource given the target */
static inline u32 i2c_target(u32 target)
{
	return target ? CR_I2C2 : CR_I2C1;
}

/* return the i2c chain chip resource that this HFI uses for QSFP */
static inline u32 qsfp_resource(struct hfi1_devdata *dd)
{
	return i2c_target(dd->hfi1_id);
}

/* Is this device integrated or discrete? */
static inline bool is_integrated(struct hfi1_devdata *dd)
{
	return dd->pcidev->device == PCI_DEVICE_ID_INTEL1;
}

/**
 * hfi1_need_drop - detect need for drop
 * @dd: - the device
 *
 * In some cases, the first packet needs to be dropped.
 *
 * Return true is the current packet needs to be dropped and false otherwise.
 */
static inline bool hfi1_need_drop(struct hfi1_devdata *dd)
{
	if (unlikely(dd->do_drop &&
		     atomic_xchg(&dd->drop_packet, DROP_PACKET_OFF) ==
		     DROP_PACKET_ON)) {
		dd->do_drop = false;
		return true;
	}
	return false;
}

int hfi1_tempsense_rd(struct hfi1_devdata *dd, struct hfi1_temp *temp);

#define DD_DEV_ENTRY(dd)       __string(dev, dev_name(&(dd)->pcidev->dev))
#define DD_DEV_ASSIGN(dd)      __assign_str(dev, dev_name(&(dd)->pcidev->dev))

static inline void hfi1_update_ah_attr(struct ib_device *ibdev,
				       struct rdma_ah_attr *attr)
{
	struct hfi1_pportdata *ppd;
	struct hfi1_ibport *ibp;
	u32 dlid = rdma_ah_get_dlid(attr);

	/*
	 * Kernel clients may not have setup GRH information
	 * Set that here.
	 */
	ibp = to_iport(ibdev, rdma_ah_get_port_num(attr));
	ppd = ppd_from_ibp(ibp);
	if ((((dlid >= be16_to_cpu(IB_MULTICAST_LID_BASE)) ||
	      (ppd->lid >= be16_to_cpu(IB_MULTICAST_LID_BASE))) &&
	    (dlid != be32_to_cpu(OPA_LID_PERMISSIVE)) &&
	    (dlid != be16_to_cpu(IB_LID_PERMISSIVE)) &&
	    (!(rdma_ah_get_ah_flags(attr) & IB_AH_GRH))) ||
	    (rdma_ah_get_make_grd(attr))) {
		rdma_ah_set_ah_flags(attr, IB_AH_GRH);
		rdma_ah_set_interface_id(attr, OPA_MAKE_ID(dlid));
		rdma_ah_set_subnet_prefix(attr, ibp->rvp.gid_prefix);
	}
}

/*
 * hfi1_check_mcast- Check if the given lid is
 * in the OPA multicast range.
 *
 * The LID might either reside in ah.dlid or might be
 * in the GRH of the address handle as DGID if extended
 * addresses are in use.
 */
static inline bool hfi1_check_mcast(u32 lid)
{
	return ((lid >= opa_get_mcast_base(OPA_MCAST_NR)) &&
		(lid != be32_to_cpu(OPA_LID_PERMISSIVE)));
}

#define opa_get_lid(lid, format)	\
	__opa_get_lid(lid, OPA_PORT_PACKET_FORMAT_##format)

/* Convert a lid to a specific lid space */
static inline u32 __opa_get_lid(u32 lid, u8 format)
{
	bool is_mcast = hfi1_check_mcast(lid);

	switch (format) {
	case OPA_PORT_PACKET_FORMAT_8B:
	case OPA_PORT_PACKET_FORMAT_10B:
		if (is_mcast)
			return (lid - opa_get_mcast_base(OPA_MCAST_NR) +
				0xF0000);
		return lid & 0xFFFFF;
	case OPA_PORT_PACKET_FORMAT_16B:
		if (is_mcast)
			return (lid - opa_get_mcast_base(OPA_MCAST_NR) +
				0xF00000);
		return lid & 0xFFFFFF;
	case OPA_PORT_PACKET_FORMAT_9B:
		if (is_mcast)
			return (lid -
				opa_get_mcast_base(OPA_MCAST_NR) +
				be16_to_cpu(IB_MULTICAST_LID_BASE));
		else
			return lid & 0xFFFF;
	default:
		return lid;
	}
}

/* Return true if the given lid is the OPA 16B multicast range */
static inline bool hfi1_is_16B_mcast(u32 lid)
{
	return ((lid >=
		opa_get_lid(opa_get_mcast_base(OPA_MCAST_NR), 16B)) &&
		(lid != opa_get_lid(be32_to_cpu(OPA_LID_PERMISSIVE), 16B)));
}

static inline void hfi1_make_opa_lid(struct rdma_ah_attr *attr)
{
	const struct ib_global_route *grh = rdma_ah_read_grh(attr);
	u32 dlid = rdma_ah_get_dlid(attr);

	/* Modify ah_attr.dlid to be in the 32 bit LID space.
	 * This is how the address will be laid out:
	 * Assuming MCAST_NR to be 4,
	 * 32 bit permissive LID = 0xFFFFFFFF
	 * Multicast LID range = 0xFFFFFFFE to 0xF0000000
	 * Unicast LID range = 0xEFFFFFFF to 1
	 * Invalid LID = 0
	 */
	if (ib_is_opa_gid(&grh->dgid))
		dlid = opa_get_lid_from_gid(&grh->dgid);
	else if ((dlid >= be16_to_cpu(IB_MULTICAST_LID_BASE)) &&
		 (dlid != be16_to_cpu(IB_LID_PERMISSIVE)) &&
		 (dlid != be32_to_cpu(OPA_LID_PERMISSIVE)))
		dlid = dlid - be16_to_cpu(IB_MULTICAST_LID_BASE) +
			opa_get_mcast_base(OPA_MCAST_NR);
	else if (dlid == be16_to_cpu(IB_LID_PERMISSIVE))
		dlid = be32_to_cpu(OPA_LID_PERMISSIVE);

	rdma_ah_set_dlid(attr, dlid);
}

static inline u8 hfi1_get_packet_type(u32 lid)
{
	/* 9B if lid > 0xF0000000 */
	if (lid >= opa_get_mcast_base(OPA_MCAST_NR))
		return HFI1_PKT_TYPE_9B;

	/* 16B if lid > 0xC000 */
	if (lid >= opa_get_lid(opa_get_mcast_base(OPA_MCAST_NR), 9B))
		return HFI1_PKT_TYPE_16B;

	return HFI1_PKT_TYPE_9B;
}

static inline bool hfi1_get_hdr_type(u32 lid, struct rdma_ah_attr *attr)
{
	/*
	 * If there was an incoming 16B packet with permissive
	 * LIDs, OPA GIDs would have been programmed when those
	 * packets were received. A 16B packet will have to
	 * be sent in response to that packet. Return a 16B
	 * header type if that's the case.
	 */
	if (rdma_ah_get_dlid(attr) == be32_to_cpu(OPA_LID_PERMISSIVE))
		return (ib_is_opa_gid(&rdma_ah_read_grh(attr)->dgid)) ?
			HFI1_PKT_TYPE_16B : HFI1_PKT_TYPE_9B;

	/*
	 * Return a 16B header type if either the the destination
	 * or source lid is extended.
	 */
	if (hfi1_get_packet_type(rdma_ah_get_dlid(attr)) == HFI1_PKT_TYPE_16B)
		return HFI1_PKT_TYPE_16B;

	return hfi1_get_packet_type(lid);
}

static inline void hfi1_make_ext_grh(struct hfi1_packet *packet,
				     struct ib_grh *grh, u32 slid,
				     u32 dlid)
{
	struct hfi1_ibport *ibp = &packet->rcd->ppd->ibport_data;
	struct hfi1_pportdata *ppd = ppd_from_ibp(ibp);

	if (!ibp)
		return;

	grh->hop_limit = 1;
	grh->sgid.global.subnet_prefix = ibp->rvp.gid_prefix;
	if (slid == opa_get_lid(be32_to_cpu(OPA_LID_PERMISSIVE), 16B))
		grh->sgid.global.interface_id =
			OPA_MAKE_ID(be32_to_cpu(OPA_LID_PERMISSIVE));
	else
		grh->sgid.global.interface_id = OPA_MAKE_ID(slid);

	/*
	 * Upper layers (like mad) may compare the dgid in the
	 * wc that is obtained here with the sgid_index in
	 * the wr. Since sgid_index in wr is always 0 for
	 * extended lids, set the dgid here to the default
	 * IB gid.
	 */
	grh->dgid.global.subnet_prefix = ibp->rvp.gid_prefix;
	grh->dgid.global.interface_id =
		cpu_to_be64(ppd->guids[HFI1_PORT_GUID_INDEX]);
}

static inline int hfi1_get_16b_padding(u32 hdr_size, u32 payload)
{
	return -(hdr_size + payload + (SIZE_OF_CRC << 2) +
		     SIZE_OF_LT) & 0x7;
}

static inline void hfi1_make_ib_hdr(struct ib_header *hdr,
				    u16 lrh0, u16 len,
				    u16 dlid, u16 slid)
{
	hdr->lrh[0] = cpu_to_be16(lrh0);
	hdr->lrh[1] = cpu_to_be16(dlid);
	hdr->lrh[2] = cpu_to_be16(len);
	hdr->lrh[3] = cpu_to_be16(slid);
}

static inline void hfi1_make_16b_hdr(struct hfi1_16b_header *hdr,
				     u32 slid, u32 dlid,
				     u16 len, u16 pkey,
				     bool becn, bool fecn, u8 l4,
				     u8 sc)
{
	u32 lrh0 = 0;
	u32 lrh1 = 0x40000000;
	u32 lrh2 = 0;
	u32 lrh3 = 0;

	lrh0 = (lrh0 & ~OPA_16B_BECN_MASK) | (becn << OPA_16B_BECN_SHIFT);
	lrh0 = (lrh0 & ~OPA_16B_LEN_MASK) | (len << OPA_16B_LEN_SHIFT);
	lrh0 = (lrh0 & ~OPA_16B_LID_MASK)  | (slid & OPA_16B_LID_MASK);
	lrh1 = (lrh1 & ~OPA_16B_FECN_MASK) | (fecn << OPA_16B_FECN_SHIFT);
	lrh1 = (lrh1 & ~OPA_16B_SC_MASK) | (sc << OPA_16B_SC_SHIFT);
	lrh1 = (lrh1 & ~OPA_16B_LID_MASK) | (dlid & OPA_16B_LID_MASK);
	lrh2 = (lrh2 & ~OPA_16B_SLID_MASK) |
		((slid >> OPA_16B_SLID_SHIFT) << OPA_16B_SLID_HIGH_SHIFT);
	lrh2 = (lrh2 & ~OPA_16B_DLID_MASK) |
		((dlid >> OPA_16B_DLID_SHIFT) << OPA_16B_DLID_HIGH_SHIFT);
	lrh2 = (lrh2 & ~OPA_16B_PKEY_MASK) | ((u32)pkey << OPA_16B_PKEY_SHIFT);
	lrh2 = (lrh2 & ~OPA_16B_L4_MASK) | l4;

	hdr->lrh[0] = lrh0;
	hdr->lrh[1] = lrh1;
	hdr->lrh[2] = lrh2;
	hdr->lrh[3] = lrh3;
}
#endif                          /* _HFI1_KERNEL_H */<|MERGE_RESOLUTION|>--- conflicted
+++ resolved
@@ -1402,12 +1402,8 @@
 	/* Lock to protect IRQ SRC register access */
 	spinlock_t irq_src_lock;
 	int vnic_num_vports;
-<<<<<<< HEAD
-	struct net_device *dummy_netdev;
+	struct hfi1_netdev_rx *netdev_rx;
 	struct hfi1_affinity_node *affinity_entry;
-=======
-	struct hfi1_netdev_rx *netdev_rx;
->>>>>>> 6da7bda3
 
 	/* Keeps track of IPoIB RSM rule users */
 	atomic_t ipoib_rsm_usr_num;
