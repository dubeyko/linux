--- conflicted
+++ resolved
@@ -157,8 +157,6 @@
 	struct i915_priolist default_priolist;
 
 	/**
-<<<<<<< HEAD
-=======
 	 * @ccid: identifier for contexts submitted to this engine
 	 */
 	u32 ccid;
@@ -173,7 +171,6 @@
 	u32 yield;
 
 	/**
->>>>>>> 358c7c61
 	 * @error_interrupt: CS Master EIR
 	 *
 	 * The CS generates an interrupt when it detects an error. We capture
