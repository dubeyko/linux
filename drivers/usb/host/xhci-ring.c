--- conflicted
+++ resolved
@@ -2775,8 +2775,6 @@
 		return 0;
 	}
 
-<<<<<<< HEAD
-=======
 	/*
 	 * xhci 4.10.2 states isoc endpoints should continue
 	 * processing the next TD if there was an error mid TD.
@@ -2800,7 +2798,6 @@
 		xhci_td_cleanup(xhci, td, ep_ring, td->status);
 	}
 
->>>>>>> 8ee0f23e
 	if (list_empty(&ep_ring->td_list)) {
 		/*
 		 * Don't print wanings if ring is empty due to a stopped endpoint generating an
