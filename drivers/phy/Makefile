#
# Makefile for the phy drivers.
#

obj-$(CONFIG_GENERIC_PHY)		+= phy-core.o
obj-$(CONFIG_PHY_LPC18XX_USB_OTG)	+= phy-lpc18xx-usb-otg.o
obj-$(CONFIG_PHY_XGENE)			+= phy-xgene.o
obj-$(CONFIG_PHY_PISTACHIO_USB)		+= phy-pistachio-usb.o
obj-$(CONFIG_ARCH_SUNXI)		+= allwinner/
obj-$(CONFIG_ARCH_MESON)		+= amlogic/
<<<<<<< HEAD
obj-$(CONFIG_ARCH_MEDIATEK)		+= mediatek/
=======
obj-$(CONFIG_LANTIQ)			+= lantiq/
>>>>>>> 35eed7cb
obj-$(CONFIG_ARCH_RENESAS)		+= renesas/
obj-$(CONFIG_ARCH_ROCKCHIP)		+= rockchip/
obj-$(CONFIG_ARCH_TEGRA)		+= tegra/
obj-y					+= broadcom/	\
					   hisilicon/	\
					   marvell/	\
					   motorola/	\
					   qualcomm/	\
					   ralink/	\
					   samsung/	\
					   st/		\
					   ti/<|MERGE_RESOLUTION|>--- conflicted
+++ resolved
@@ -8,11 +8,8 @@
 obj-$(CONFIG_PHY_PISTACHIO_USB)		+= phy-pistachio-usb.o
 obj-$(CONFIG_ARCH_SUNXI)		+= allwinner/
 obj-$(CONFIG_ARCH_MESON)		+= amlogic/
-<<<<<<< HEAD
+obj-$(CONFIG_LANTIQ)			+= lantiq/
 obj-$(CONFIG_ARCH_MEDIATEK)		+= mediatek/
-=======
-obj-$(CONFIG_LANTIQ)			+= lantiq/
->>>>>>> 35eed7cb
 obj-$(CONFIG_ARCH_RENESAS)		+= renesas/
 obj-$(CONFIG_ARCH_ROCKCHIP)		+= rockchip/
 obj-$(CONFIG_ARCH_TEGRA)		+= tegra/
